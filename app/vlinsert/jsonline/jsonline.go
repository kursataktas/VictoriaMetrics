package jsonline

import (
	"bufio"
	"errors"
	"fmt"
	"io"
	"net/http"
	"time"

	"github.com/VictoriaMetrics/VictoriaMetrics/app/vlinsert/insertutils"
	"github.com/VictoriaMetrics/VictoriaMetrics/app/vlstorage"
	"github.com/VictoriaMetrics/VictoriaMetrics/lib/bytesutil"
	"github.com/VictoriaMetrics/VictoriaMetrics/lib/httpserver"
	"github.com/VictoriaMetrics/VictoriaMetrics/lib/logger"
	"github.com/VictoriaMetrics/VictoriaMetrics/lib/logstorage"
	"github.com/VictoriaMetrics/VictoriaMetrics/lib/protoparser/common"
	"github.com/VictoriaMetrics/VictoriaMetrics/lib/writeconcurrencylimiter"
	"github.com/VictoriaMetrics/metrics"
)

// RequestHandler processes jsonline insert requests
func RequestHandler(w http.ResponseWriter, r *http.Request) {
	startTime := time.Now()
	w.Header().Add("Content-Type", "application/json")

	if r.Method != "POST" {
		w.WriteHeader(http.StatusMethodNotAllowed)
		return
	}

	requestsTotal.Inc()

	cp, err := insertutils.GetCommonParams(r)
	if err != nil {
		httpserver.Errorf(w, r, "%s", err)
		return
	}
	if err := vlstorage.CanWriteData(); err != nil {
		httpserver.Errorf(w, r, "%s", err)
		return
	}

	reader := r.Body
	if r.Header.Get("Content-Encoding") == "gzip" {
		zr, err := common.GetGzipReader(reader)
		if err != nil {
			logger.Errorf("cannot read gzipped jsonline request: %s", err)
			return
		}
		defer common.PutGzipReader(zr)
		reader = zr
	}

	lmp := cp.NewLogMessageProcessor()
	err = processStreamInternal(reader, cp.TimeField, cp.MsgField, lmp)
	lmp.MustClose()

	if err != nil {
		logger.Errorf("jsonline: %s", err)
	} else {
		// update requestDuration only for successfully parsed requests.
		// There is no need in updating requestDuration for request errors,
		// since their timings are usually much smaller than the timing for successful request parsing.
		requestDuration.UpdateDuration(startTime)
	}
}

func processStreamInternal(r io.Reader, timeField, msgField string, lmp insertutils.LogMessageProcessor) error {
	wcr := writeconcurrencylimiter.GetReader(r)
	defer writeconcurrencylimiter.PutReader(wcr)

	lb := lineBufferPool.Get()
	defer lineBufferPool.Put(lb)

	lb.B = bytesutil.ResizeNoCopyNoOverallocate(lb.B, insertutils.MaxLineSizeBytes.IntN())
	sc := bufio.NewScanner(wcr)
	sc.Buffer(lb.B, len(lb.B))

	n := 0
	for {
		ok, err := readLine(sc, timeField, msgField, lmp)
		wcr.DecConcurrency()
		if err != nil {
			errorsTotal.Inc()
<<<<<<< HEAD
			logger.Errorf("cannot read line #%d in /jsonline request: %s", n, err)
			break
=======
			return fmt.Errorf("cannot read line #%d in /jsonline request: %s", n, err)
>>>>>>> e498fa69
		}
		if !ok {
			return nil
		}
		n++
		rowsIngestedTotal.Inc()
	}
<<<<<<< HEAD

	vlstorage.MustAddRows(lr)
	logstorage.PutLogRows(lr)

	// update requestDuration only for successfully parsed requests.
	// There is no need in updating requestDuration for request errors,
	// since their timings are usually much smaller than the timing for successful request parsing.
	requestDuration.UpdateDuration(startTime)
=======
>>>>>>> e498fa69
}

func readLine(sc *bufio.Scanner, timeField, msgField string, lmp insertutils.LogMessageProcessor) (bool, error) {
	var line []byte
	for len(line) == 0 {
		if !sc.Scan() {
			if err := sc.Err(); err != nil {
				if errors.Is(err, bufio.ErrTooLong) {
					return false, fmt.Errorf(`cannot read json line, since its size exceeds -insert.maxLineSizeBytes=%d`, insertutils.MaxLineSizeBytes.IntN())
				}
				return false, err
			}
			return false, nil
		}
		line = sc.Bytes()
	}

	p := logstorage.GetJSONParser()
	if err := p.ParseLogMessage(line); err != nil {
		return false, fmt.Errorf("cannot parse json-encoded log entry: %w", err)
	}
	ts, err := insertutils.ExtractTimestampISO8601FromFields(timeField, p.Fields)
	if err != nil {
		return false, fmt.Errorf("cannot get timestamp: %w", err)
	}
	logstorage.RenameField(p.Fields, msgField, "_msg")
<<<<<<< HEAD
	processLogMessage(ts, p.Fields)
=======
	lmp.AddRow(ts, p.Fields)
>>>>>>> e498fa69
	logstorage.PutJSONParser(p)

	return true, nil
}

var lineBufferPool bytesutil.ByteBufferPool

var (
	rowsIngestedTotal = metrics.NewCounter(`vl_rows_ingested_total{type="jsonline"}`)

	requestsTotal = metrics.NewCounter(`vl_http_requests_total{path="/insert/jsonline"}`)
	errorsTotal   = metrics.NewCounter(`vl_http_errors_total{path="/insert/jsonline"}`)

	requestDuration = metrics.NewHistogram(`vl_http_request_duration_seconds{path="/insert/jsonline"}`)
)<|MERGE_RESOLUTION|>--- conflicted
+++ resolved
@@ -83,12 +83,7 @@
 		wcr.DecConcurrency()
 		if err != nil {
 			errorsTotal.Inc()
-<<<<<<< HEAD
-			logger.Errorf("cannot read line #%d in /jsonline request: %s", n, err)
-			break
-=======
 			return fmt.Errorf("cannot read line #%d in /jsonline request: %s", n, err)
->>>>>>> e498fa69
 		}
 		if !ok {
 			return nil
@@ -96,17 +91,6 @@
 		n++
 		rowsIngestedTotal.Inc()
 	}
-<<<<<<< HEAD
-
-	vlstorage.MustAddRows(lr)
-	logstorage.PutLogRows(lr)
-
-	// update requestDuration only for successfully parsed requests.
-	// There is no need in updating requestDuration for request errors,
-	// since their timings are usually much smaller than the timing for successful request parsing.
-	requestDuration.UpdateDuration(startTime)
-=======
->>>>>>> e498fa69
 }
 
 func readLine(sc *bufio.Scanner, timeField, msgField string, lmp insertutils.LogMessageProcessor) (bool, error) {
@@ -133,11 +117,7 @@
 		return false, fmt.Errorf("cannot get timestamp: %w", err)
 	}
 	logstorage.RenameField(p.Fields, msgField, "_msg")
-<<<<<<< HEAD
-	processLogMessage(ts, p.Fields)
-=======
 	lmp.AddRow(ts, p.Fields)
->>>>>>> e498fa69
 	logstorage.PutJSONParser(p)
 
 	return true, nil
