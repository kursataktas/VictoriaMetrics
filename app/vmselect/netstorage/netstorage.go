package netstorage

import (
	"container/heap"
	"errors"
	"flag"
	"fmt"
	"regexp"
	"sort"
	"sync"
	"sync/atomic"
	"time"

	"github.com/VictoriaMetrics/VictoriaMetrics/app/vmselect/searchutils"
	"github.com/VictoriaMetrics/VictoriaMetrics/app/vmstorage"
	"github.com/VictoriaMetrics/VictoriaMetrics/app/vmstorage/promdb"
	"github.com/VictoriaMetrics/VictoriaMetrics/lib/bytesutil"
	"github.com/VictoriaMetrics/VictoriaMetrics/lib/cgroup"
	"github.com/VictoriaMetrics/VictoriaMetrics/lib/fasttime"
	"github.com/VictoriaMetrics/VictoriaMetrics/lib/logger"
	"github.com/VictoriaMetrics/VictoriaMetrics/lib/querytracer"
	"github.com/VictoriaMetrics/VictoriaMetrics/lib/storage"
	"github.com/VictoriaMetrics/metrics"
	"github.com/valyala/fastrand"
)

var (
	maxTagKeysPerSearch          = flag.Int("search.maxTagKeys", 100e3, "The maximum number of tag keys returned from /api/v1/labels")
	maxTagValuesPerSearch        = flag.Int("search.maxTagValues", 100e3, "The maximum number of tag values returned from /api/v1/label/<label_name>/values")
	maxTagValueSuffixesPerSearch = flag.Int("search.maxTagValueSuffixesPerSearch", 100e3, "The maximum number of tag value suffixes returned from /metrics/find")
	maxSamplesPerSeries          = flag.Int("search.maxSamplesPerSeries", 30e6, "The maximum number of raw samples a single query can scan per each time series. This option allows limiting memory usage")
	maxSamplesPerQuery           = flag.Int("search.maxSamplesPerQuery", 1e9, "The maximum number of raw samples a single query can process across all time series. This protects from heavy queries, which select unexpectedly high number of raw samples. See also -search.maxSamplesPerSeries")
)

// Result is a single timeseries result.
//
// ProcessSearchQuery returns Result slice.
type Result struct {
	// The name of the metric.
	MetricName storage.MetricName

	// Values are sorted by Timestamps.
	Values     []float64
	Timestamps []int64
}

func (r *Result) reset() {
	r.MetricName.Reset()
	r.Values = r.Values[:0]
	r.Timestamps = r.Timestamps[:0]
}

// Results holds results returned from ProcessSearchQuery.
type Results struct {
	tr       storage.TimeRange
	deadline searchutils.Deadline

	packedTimeseries []packedTimeseries
	sr               *storage.Search
	tbf              *tmpBlocksFile
}

// Len returns the number of results in rss.
func (rss *Results) Len() int {
	return len(rss.packedTimeseries)
}

// Cancel cancels rss work.
func (rss *Results) Cancel() {
	rss.mustClose()
}

func (rss *Results) mustClose() {
	putStorageSearch(rss.sr)
	rss.sr = nil
	putTmpBlocksFile(rss.tbf)
	rss.tbf = nil
}

type timeseriesWork struct {
	mustStop *uint32
	rss      *Results
	pts      *packedTimeseries
	f        func(rs *Result, workerID uint) error
	doneCh   chan error

	rowsProcessed int
}

func (tsw *timeseriesWork) reset() {
	tsw.mustStop = nil
	tsw.rss = nil
	tsw.pts = nil
	tsw.f = nil
	if n := len(tsw.doneCh); n > 0 {
		logger.Panicf("BUG: tsw.doneCh must be empty during reset; it contains %d items instead", n)
	}
	tsw.rowsProcessed = 0
}

func getTimeseriesWork() *timeseriesWork {
	v := tswPool.Get()
	if v == nil {
		v = &timeseriesWork{
			doneCh: make(chan error, 1),
		}
	}
	return v.(*timeseriesWork)
}

func putTimeseriesWork(tsw *timeseriesWork) {
	tsw.reset()
	tswPool.Put(tsw)
}

var tswPool sync.Pool

func scheduleTimeseriesWork(workChs []chan *timeseriesWork, tsw *timeseriesWork) {
	if len(workChs) == 1 {
		// Fast path for a single worker
		workChs[0] <- tsw
		return
	}
	attempts := 0
	for {
		idx := fastrand.Uint32n(uint32(len(workChs)))
		select {
		case workChs[idx] <- tsw:
			return
		default:
			attempts++
			if attempts >= len(workChs) {
				workChs[idx] <- tsw
				return
			}
		}
	}
}

func (tsw *timeseriesWork) do(r *Result, workerID uint) error {
	if atomic.LoadUint32(tsw.mustStop) != 0 {
		return nil
	}
	rss := tsw.rss
	if rss.deadline.Exceeded() {
		atomic.StoreUint32(tsw.mustStop, 1)
		return fmt.Errorf("timeout exceeded during query execution: %s", rss.deadline.String())
	}
	if err := tsw.pts.Unpack(r, rss.tbf, rss.tr); err != nil {
		atomic.StoreUint32(tsw.mustStop, 1)
		return fmt.Errorf("error during time series unpacking: %w", err)
	}
	if len(r.Timestamps) > 0 {
		if err := tsw.f(r, workerID); err != nil {
			atomic.StoreUint32(tsw.mustStop, 1)
			return err
		}
	}
	tsw.rowsProcessed = len(r.Values)
	return nil
}

func timeseriesWorker(ch <-chan *timeseriesWork, workerID uint) {
	v := resultPool.Get()
	if v == nil {
		v = &result{}
	}
	r := v.(*result)
	for tsw := range ch {
		err := tsw.do(&r.rs, workerID)
		tsw.doneCh <- err
	}
	currentTime := fasttime.UnixTimestamp()
	if cap(r.rs.Values) > 1024*1024 && 4*len(r.rs.Values) < cap(r.rs.Values) && currentTime-r.lastResetTime > 10 {
		// Reset r.rs in order to preseve memory usage after processing big time series with millions of rows.
		r.rs = Result{}
		r.lastResetTime = currentTime
	}
	resultPool.Put(r)
}

type result struct {
	rs            Result
	lastResetTime uint64
}

var resultPool sync.Pool

// RunParallel runs f in parallel for all the results from rss.
//
// f shouldn't hold references to rs after returning.
// workerID is the id of the worker goroutine that calls f.
// Data processing is immediately stopped if f returns non-nil error.
//
// rss becomes unusable after the call to RunParallel.
func (rss *Results) RunParallel(qt *querytracer.Tracer, f func(rs *Result, workerID uint) error) error {
	qt = qt.NewChild("parallel process of fetched data")
	defer rss.mustClose()

	// Spin up local workers.
	//
	// Do not use a global workChs with a global pool of workers, since it may lead to a deadlock in the following case:
	// - RunParallel is called with f, which blocks without forward progress.
	// - All the workers in the global pool became blocked in f.
	// - workChs is filled up, so it cannot accept new work items from other RunParallel calls.
	workers := len(rss.packedTimeseries)
	if workers > gomaxprocs {
		workers = gomaxprocs
	}
	if workers < 1 {
		workers = 1
	}
	workChs := make([]chan *timeseriesWork, workers)
	var workChsWG sync.WaitGroup
	for i := 0; i < workers; i++ {
		workChs[i] = make(chan *timeseriesWork, 16)
		workChsWG.Add(1)
		go func(workerID int) {
			defer workChsWG.Done()
			timeseriesWorker(workChs[workerID], uint(workerID))
		}(i)
	}

	// Feed workers with work.
	tsws := make([]*timeseriesWork, len(rss.packedTimeseries))
	var mustStop uint32
	for i := range rss.packedTimeseries {
		tsw := getTimeseriesWork()
		tsw.rss = rss
		tsw.pts = &rss.packedTimeseries[i]
		tsw.f = f
		tsw.mustStop = &mustStop
		scheduleTimeseriesWork(workChs, tsw)
		tsws[i] = tsw
	}
	seriesProcessedTotal := len(rss.packedTimeseries)
	rss.packedTimeseries = rss.packedTimeseries[:0]

	// Wait until work is complete.
	var firstErr error
	rowsProcessedTotal := 0
	for _, tsw := range tsws {
		if err := <-tsw.doneCh; err != nil && firstErr == nil {
			// Return just the first error, since other errors are likely duplicate the first error.
			firstErr = err
		}
		rowsProcessedTotal += tsw.rowsProcessed
		putTimeseriesWork(tsw)
	}

	perQueryRowsProcessed.Update(float64(rowsProcessedTotal))
	perQuerySeriesProcessed.Update(float64(seriesProcessedTotal))

	// Shut down local workers
	for _, workCh := range workChs {
		close(workCh)
	}
	workChsWG.Wait()
	qt.Donef("series=%d, samples=%d", seriesProcessedTotal, rowsProcessedTotal)

	return firstErr
}

var perQueryRowsProcessed = metrics.NewHistogram(`vm_per_query_rows_processed_count`)
var perQuerySeriesProcessed = metrics.NewHistogram(`vm_per_query_series_processed_count`)

var gomaxprocs = cgroup.AvailableCPUs()

type packedTimeseries struct {
	metricName string
	brs        []blockRef
	pd         *promData
}

type promData struct {
	values     []float64
	timestamps []int64
}

type unpackWorkItem struct {
	br blockRef
	tr storage.TimeRange
}

type unpackWork struct {
	tbf    *tmpBlocksFile
	ws     []unpackWorkItem
	sbs    []*sortBlock
	doneCh chan error
}

func (upw *unpackWork) reset() {
	upw.tbf = nil
	ws := upw.ws
	for i := range ws {
		w := &ws[i]
		w.br = blockRef{}
		w.tr = storage.TimeRange{}
	}
	upw.ws = upw.ws[:0]
	sbs := upw.sbs
	for i := range sbs {
		sbs[i] = nil
	}
	upw.sbs = upw.sbs[:0]
	if n := len(upw.doneCh); n > 0 {
		logger.Panicf("BUG: upw.doneCh must be empty; it contains %d items now", n)
	}
}

func (upw *unpackWork) unpack(tmpBlock *storage.Block) {
	for _, w := range upw.ws {
		sb := getSortBlock()
		if err := sb.unpackFrom(tmpBlock, upw.tbf, w.br, w.tr); err != nil {
			putSortBlock(sb)
			upw.doneCh <- fmt.Errorf("cannot unpack block: %w", err)
			return
		}
		upw.sbs = append(upw.sbs, sb)
	}
	upw.doneCh <- nil
}

func getUnpackWork() *unpackWork {
	v := unpackWorkPool.Get()
	if v != nil {
		return v.(*unpackWork)
	}
	return &unpackWork{
		doneCh: make(chan error, 1),
	}
}

func putUnpackWork(upw *unpackWork) {
	upw.reset()
	unpackWorkPool.Put(upw)
}

var unpackWorkPool sync.Pool

func scheduleUnpackWork(workChs []chan *unpackWork, uw *unpackWork) {
	if len(workChs) == 1 {
		// Fast path for a single worker
		workChs[0] <- uw
		return
	}
	attempts := 0
	for {
		idx := fastrand.Uint32n(uint32(len(workChs)))
		select {
		case workChs[idx] <- uw:
			return
		default:
			attempts++
			if attempts >= len(workChs) {
				workChs[idx] <- uw
				return
			}
		}
	}
}

func unpackWorker(ch <-chan *unpackWork) {
	v := tmpBlockPool.Get()
	if v == nil {
		v = &storage.Block{}
	}
	tmpBlock := v.(*storage.Block)
	for upw := range ch {
		upw.unpack(tmpBlock)
	}
	tmpBlockPool.Put(v)
}

var tmpBlockPool sync.Pool

// unpackBatchSize is the maximum number of blocks that may be unpacked at once by a single goroutine.
//
// It is better to load a single goroutine for up to one second on a system with many CPU cores
// in order to reduce inter-CPU memory ping-pong.
// A single goroutine can unpack up to 40 millions of rows per second, while a single block contains up to 8K rows.
// So the batch size should be 40M / 8K = 5K.
var unpackBatchSize = 5000

// Unpack unpacks pts to dst.
func (pts *packedTimeseries) Unpack(dst *Result, tbf *tmpBlocksFile, tr storage.TimeRange) error {
	dst.reset()
	if err := dst.MetricName.Unmarshal(bytesutil.ToUnsafeBytes(pts.metricName)); err != nil {
		return fmt.Errorf("cannot unmarshal metricName %q: %w", pts.metricName, err)
	}

	// Spin up local workers.
	// Do not use global workers pool, since it increases inter-CPU memory ping-poing,
	// which reduces the scalability on systems with many CPU cores.
	brsLen := len(pts.brs)
	workers := brsLen / unpackBatchSize
	if workers > gomaxprocs {
		workers = gomaxprocs
	}
	if workers < 1 {
		workers = 1
	}
	workChs := make([]chan *unpackWork, workers)
	var workChsWG sync.WaitGroup
	for i := 0; i < workers; i++ {
		// Use unbuffered channel on purpose, since there are high chances
		// that only a single unpackWork is needed to unpack.
		// The unbuffered channel should reduce inter-CPU ping-pong in this case,
		// which should improve the performance in a system with many CPU cores.
		workChs[i] = make(chan *unpackWork)
		workChsWG.Add(1)
		go func(workerID int) {
			defer workChsWG.Done()
			unpackWorker(workChs[workerID])
		}(i)
	}

	// Feed workers with work
	upws := make([]*unpackWork, 0, 1+brsLen/unpackBatchSize)
	upw := getUnpackWork()
	upw.tbf = tbf
	for _, br := range pts.brs {
		if len(upw.ws) >= unpackBatchSize {
			scheduleUnpackWork(workChs, upw)
			upws = append(upws, upw)
			upw = getUnpackWork()
			upw.tbf = tbf
		}
		upw.ws = append(upw.ws, unpackWorkItem{
			br: br,
			tr: tr,
		})
	}
	scheduleUnpackWork(workChs, upw)
	upws = append(upws, upw)
	pts.brs = pts.brs[:0]

	// Wait until work is complete
	samples := 0
	sbs := make([]*sortBlock, 0, brsLen)
	var firstErr error
	for _, upw := range upws {
		if err := <-upw.doneCh; err != nil && firstErr == nil {
			// Return the first error only, since other errors are likely the same.
			firstErr = err
		}
		if firstErr == nil {
			for _, sb := range upw.sbs {
				samples += len(sb.Timestamps)
			}
			if *maxSamplesPerSeries <= 0 || samples < *maxSamplesPerSeries {
				sbs = append(sbs, upw.sbs...)
			} else {
				firstErr = fmt.Errorf("cannot process more than %d samples per series; either increase -search.maxSamplesPerSeries "+
					"or reduce time range for the query", *maxSamplesPerSeries)
			}
		}
		if firstErr != nil {
			for _, sb := range upw.sbs {
				putSortBlock(sb)
			}
		}
		putUnpackWork(upw)
	}

	// Shut down local workers
	for _, workCh := range workChs {
		close(workCh)
	}
	workChsWG.Wait()

	if firstErr != nil {
		return firstErr
	}
	if pts.pd != nil {
		// Add data from Prometheus to dst.
		// It usually has smaller timestamps than the data from sbs, so put it first.
		//
		// There is no need in check for fetchData, since this is already checked when initializing pts.pd.
		dst.Values = append(dst.Values, pts.pd.values...)
		dst.Timestamps = append(dst.Timestamps, pts.pd.timestamps...)
	}
	dedupInterval := storage.GetDedupInterval(tr.MinTimestamp)
	mergeSortBlocks(dst, sbs, dedupInterval)
	if pts.pd != nil {
		if !sort.IsSorted(dst) {
			sort.Sort(dst)
		}
		pts.pd = nil
	}
	return nil
}

// sort.Interface implementation for Result

// Len implements sort.Interface
func (r *Result) Len() int {
	return len(r.Timestamps)
}

// Less implements sort.Interface
func (r *Result) Less(i, j int) bool {
	timestamps := r.Timestamps
	return timestamps[i] < timestamps[j]
}

// Swap implements sort.Interface
func (r *Result) Swap(i, j int) {
	timestamps := r.Timestamps
	values := r.Values
	timestamps[i], timestamps[j] = timestamps[j], timestamps[i]
	values[i], values[j] = values[j], values[i]
}

func getSortBlock() *sortBlock {
	v := sbPool.Get()
	if v == nil {
		return &sortBlock{}
	}
	return v.(*sortBlock)
}

func putSortBlock(sb *sortBlock) {
	sb.reset()
	sbPool.Put(sb)
}

var sbPool sync.Pool

var metricRowsSkipped = metrics.NewCounter(`vm_metric_rows_skipped_total{name="vmselect"}`)

func mergeSortBlocks(dst *Result, sbh sortBlocksHeap, dedupInterval int64) {
	// Skip empty sort blocks, since they cannot be passed to heap.Init.
	src := sbh
	sbh = sbh[:0]
	for _, sb := range src {
		if len(sb.Timestamps) == 0 {
			putSortBlock(sb)
			continue
		}
		sbh = append(sbh, sb)
	}
	if len(sbh) == 0 {
		return
	}
	heap.Init(&sbh)
	for {
		top := sbh[0]
		heap.Pop(&sbh)
		if len(sbh) == 0 {
			dst.Timestamps = append(dst.Timestamps, top.Timestamps[top.NextIdx:]...)
			dst.Values = append(dst.Values, top.Values[top.NextIdx:]...)
			putSortBlock(top)
			break
		}
		sbNext := sbh[0]
		tsNext := sbNext.Timestamps[sbNext.NextIdx]
		idxNext := len(top.Timestamps)
		if top.Timestamps[idxNext-1] > tsNext {
			idxNext = top.NextIdx
			for top.Timestamps[idxNext] <= tsNext {
				idxNext++
			}
		}
		dst.Timestamps = append(dst.Timestamps, top.Timestamps[top.NextIdx:idxNext]...)
		dst.Values = append(dst.Values, top.Values[top.NextIdx:idxNext]...)
		if idxNext < len(top.Timestamps) {
			top.NextIdx = idxNext
			heap.Push(&sbh, top)
		} else {
			// Return top to the pool.
			putSortBlock(top)
		}
	}
	timestamps, values := storage.DeduplicateSamples(dst.Timestamps, dst.Values, dedupInterval)
	dedups := len(dst.Timestamps) - len(timestamps)
	dedupsDuringSelect.Add(dedups)
	dst.Timestamps = timestamps
	dst.Values = values
}

var dedupsDuringSelect = metrics.NewCounter(`vm_deduplicated_samples_total{type="select"}`)

type sortBlock struct {
	Timestamps []int64
	Values     []float64
	NextIdx    int
}

func (sb *sortBlock) reset() {
	sb.Timestamps = sb.Timestamps[:0]
	sb.Values = sb.Values[:0]
	sb.NextIdx = 0
}

func (sb *sortBlock) unpackFrom(tmpBlock *storage.Block, tbf *tmpBlocksFile, br blockRef, tr storage.TimeRange) error {
	tmpBlock.Reset()
	brReal := tbf.MustReadBlockRefAt(br.partRef, br.addr)
	brReal.MustReadBlock(tmpBlock)
	if err := tmpBlock.UnmarshalData(); err != nil {
		return fmt.Errorf("cannot unmarshal block: %w", err)
	}
	sb.Timestamps, sb.Values = tmpBlock.AppendRowsWithTimeRangeFilter(sb.Timestamps[:0], sb.Values[:0], tr)
	skippedRows := tmpBlock.RowsCount() - len(sb.Timestamps)
	metricRowsSkipped.Add(skippedRows)
	return nil
}

type sortBlocksHeap []*sortBlock

func (sbh sortBlocksHeap) Len() int {
	return len(sbh)
}

func (sbh sortBlocksHeap) Less(i, j int) bool {
	a := sbh[i]
	b := sbh[j]
	return a.Timestamps[a.NextIdx] < b.Timestamps[b.NextIdx]
}

func (sbh sortBlocksHeap) Swap(i, j int) {
	sbh[i], sbh[j] = sbh[j], sbh[i]
}

func (sbh *sortBlocksHeap) Push(x interface{}) {
	*sbh = append(*sbh, x.(*sortBlock))
}

func (sbh *sortBlocksHeap) Pop() interface{} {
	a := *sbh
	v := a[len(a)-1]
	*sbh = a[:len(a)-1]
	return v
}

// DeleteSeries deletes time series matching the given tagFilterss.
func DeleteSeries(qt *querytracer.Tracer, sq *storage.SearchQuery, deadline searchutils.Deadline) (int, error) {
	qt = qt.NewChild("delete series: %s", sq)
	defer qt.Done()
	tr := storage.TimeRange{
		MinTimestamp: sq.MinTimestamp,
		MaxTimestamp: sq.MaxTimestamp,
	}
	tfss, err := setupTfss(qt, tr, sq.TagFilterss, sq.MaxMetrics, deadline)
	if err != nil {
		return 0, err
	}
	return vmstorage.DeleteMetrics(qt, tfss)
}

// LabelNames returns label names matching the given sq until the given deadline.
func LabelNames(qt *querytracer.Tracer, sq *storage.SearchQuery, maxLabelNames int, deadline searchutils.Deadline) ([]string, error) {
	qt = qt.NewChild("get labels: %s", sq)
	defer qt.Done()
	if deadline.Exceeded() {
		return nil, fmt.Errorf("timeout exceeded before starting the query processing: %s", deadline.String())
	}
	if maxLabelNames > *maxTagKeysPerSearch || maxLabelNames <= 0 {
		maxLabelNames = *maxTagKeysPerSearch
	}
	tr := storage.TimeRange{
		MinTimestamp: sq.MinTimestamp,
		MaxTimestamp: sq.MaxTimestamp,
	}
	tfss, err := setupTfss(qt, tr, sq.TagFilterss, sq.MaxMetrics, deadline)
	if err != nil {
		return nil, err
	}
	labels, err := vmstorage.SearchLabelNamesWithFiltersOnTimeRange(qt, tfss, tr, maxLabelNames, sq.MaxMetrics, deadline.Deadline())
	if err != nil {
		return nil, fmt.Errorf("error during labels search on time range: %w", err)
	}

	// Merge labels obtained from Prometheus storage.
	promLabels, err := promdb.GetLabelNamesOnTimeRange(tr, deadline)
	if err != nil {
		return nil, fmt.Errorf("cannot obtain labels from Prometheus storage: %w", err)
	}
	qt.Printf("get %d label names from Prometheus storage", len(promLabels))
	labels = mergeStrings(labels, promLabels)

	// Sort labels like Prometheus does
	sort.Strings(labels)
	qt.Printf("sort %d labels", len(labels))
	return labels, nil
}

// GraphiteTags returns Graphite tags until the given deadline.
func GraphiteTags(qt *querytracer.Tracer, filter string, limit int, deadline searchutils.Deadline) ([]string, error) {
	qt = qt.NewChild("get graphite tags: filter=%s, limit=%d", filter, limit)
	defer qt.Done()
	if deadline.Exceeded() {
		return nil, fmt.Errorf("timeout exceeded before starting the query processing: %s", deadline.String())
	}
	sq := storage.NewSearchQuery(0, 0, nil, 0)
	labels, err := LabelNames(qt, sq, 0, deadline)
	if err != nil {
		return nil, err
	}
	// Substitute "__name__" with "name" for Graphite compatibility
	for i := range labels {
		if labels[i] != "__name__" {
			continue
		}
		// Prevent from duplicate `name` tag.
		// See https://github.com/VictoriaMetrics/VictoriaMetrics/issues/942
		if hasString(labels, "name") {
			labels = append(labels[:i], labels[i+1:]...)
		} else {
			labels[i] = "name"
			sort.Strings(labels)
		}
		break
	}
	if len(filter) > 0 {
		labels, err = applyGraphiteRegexpFilter(filter, labels)
		if err != nil {
			return nil, err
		}
	}
	if limit > 0 && limit < len(labels) {
		labels = labels[:limit]
	}
	return labels, nil
}

func hasString(a []string, s string) bool {
	for _, x := range a {
		if x == s {
			return true
		}
	}
	return false
}

// LabelValues returns label values matching the given labelName and sq until the given deadline.
func LabelValues(qt *querytracer.Tracer, labelName string, sq *storage.SearchQuery, maxLabelValues int, deadline searchutils.Deadline) ([]string, error) {
	qt = qt.NewChild("get values for label %s: %s", labelName, sq)
	defer qt.Done()
	if deadline.Exceeded() {
		return nil, fmt.Errorf("timeout exceeded before starting the query processing: %s", deadline.String())
	}
	if maxLabelValues > *maxTagValuesPerSearch || maxLabelValues <= 0 {
		maxLabelValues = *maxTagValuesPerSearch
	}
	tr := storage.TimeRange{
		MinTimestamp: sq.MinTimestamp,
		MaxTimestamp: sq.MaxTimestamp,
	}
	tfss, err := setupTfss(qt, tr, sq.TagFilterss, sq.MaxMetrics, deadline)
	if err != nil {
		return nil, err
	}
	labelValues, err := vmstorage.SearchLabelValuesWithFiltersOnTimeRange(qt, labelName, tfss, tr, maxLabelValues, sq.MaxMetrics, deadline.Deadline())
	if err != nil {
		return nil, fmt.Errorf("error during label values search on time range: %w", err)
	}

	// Merge label values obtained from Prometheus storage.
	promLabelValues, err := promdb.GetLabelValuesOnTimeRange(labelName, tr, deadline)
	if err != nil {
		return nil, fmt.Errorf("cannot obtain label values on time range for %q from Prometheus storage: %w", labelName, err)
	}
	qt.Printf("get %d label values from Prometheus storage", len(promLabelValues))
	labelValues = mergeStrings(labelValues, promLabelValues)

	// Sort labelValues like Prometheus does
	sort.Strings(labelValues)
	qt.Printf("sort %d label values", len(labelValues))
	return labelValues, nil
}

<<<<<<< HEAD
func mergeStrings(a, b []string) []string {
	if len(a) == 0 {
		return b
	}
	if len(b) == 0 {
		return a
	}
	m := make(map[string]struct{}, len(a)+len(b))
	for _, s := range a {
		m[s] = struct{}{}
	}
	for _, s := range b {
		m[s] = struct{}{}
	}
	result := make([]string, 0, len(m))
	for s := range m {
		result = append(result, s)
	}
	return result
}

// GetGraphiteTagValues returns tag values for the given tagName until the given deadline.
func GetGraphiteTagValues(qt *querytracer.Tracer, tagName, filter string, limit int, deadline searchutils.Deadline) ([]string, error) {
=======
// GraphiteTagValues returns tag values for the given tagName until the given deadline.
func GraphiteTagValues(qt *querytracer.Tracer, tagName, filter string, limit int, deadline searchutils.Deadline) ([]string, error) {
>>>>>>> e578549b
	qt = qt.NewChild("get graphite tag values for tagName=%s, filter=%s, limit=%d", tagName, filter, limit)
	defer qt.Done()
	if deadline.Exceeded() {
		return nil, fmt.Errorf("timeout exceeded before starting the query processing: %s", deadline.String())
	}
	if tagName == "name" {
		tagName = ""
	}
	sq := storage.NewSearchQuery(0, 0, nil, 0)
	tagValues, err := LabelValues(qt, tagName, sq, 0, deadline)
	if err != nil {
		return nil, err
	}
	if len(filter) > 0 {
		tagValues, err = applyGraphiteRegexpFilter(filter, tagValues)
		if err != nil {
			return nil, err
		}
	}
	if limit > 0 && limit < len(tagValues) {
		tagValues = tagValues[:limit]
	}
	return tagValues, nil
}

// TagValueSuffixes returns tag value suffixes for the given tagKey and the given tagValuePrefix.
//
// It can be used for implementing https://graphite-api.readthedocs.io/en/latest/api.html#metrics-find
func TagValueSuffixes(qt *querytracer.Tracer, tr storage.TimeRange, tagKey, tagValuePrefix string, delimiter byte, deadline searchutils.Deadline) ([]string, error) {
	qt = qt.NewChild("get tag value suffixes for tagKey=%s, tagValuePrefix=%s, timeRange=%s", tagKey, tagValuePrefix, &tr)
	defer qt.Done()
	if deadline.Exceeded() {
		return nil, fmt.Errorf("timeout exceeded before starting the query processing: %s", deadline.String())
	}
	suffixes, err := vmstorage.SearchTagValueSuffixes(qt, tr, []byte(tagKey), []byte(tagValuePrefix), delimiter, *maxTagValueSuffixesPerSearch, deadline.Deadline())
	if err != nil {
		return nil, fmt.Errorf("error during search for suffixes for tagKey=%q, tagValuePrefix=%q, delimiter=%c on time range %s: %w",
			tagKey, tagValuePrefix, delimiter, tr.String(), err)
	}
	if len(suffixes) >= *maxTagValueSuffixesPerSearch {
		return nil, fmt.Errorf("more than -search.maxTagValueSuffixesPerSearch=%d tag value suffixes found for tagKey=%q, tagValuePrefix=%q, delimiter=%c on time range %s; "+
			"either narrow down the query or increase -search.maxTagValueSuffixesPerSearch command-line flag value",
			*maxTagValueSuffixesPerSearch, tagKey, tagValuePrefix, delimiter, tr.String())
	}
	return suffixes, nil
}

// TSDBStatus returns tsdb status according to https://prometheus.io/docs/prometheus/latest/querying/api/#tsdb-stats
//
// It accepts aribtrary filters on time series in sq.
func TSDBStatus(qt *querytracer.Tracer, sq *storage.SearchQuery, focusLabel string, topN int, deadline searchutils.Deadline) (*storage.TSDBStatus, error) {
	qt = qt.NewChild("get tsdb stats: %s, focusLabel=%q, topN=%d", sq, focusLabel, topN)
	defer qt.Done()
	if deadline.Exceeded() {
		return nil, fmt.Errorf("timeout exceeded before starting the query processing: %s", deadline.String())
	}
	tr := storage.TimeRange{
		MinTimestamp: sq.MinTimestamp,
		MaxTimestamp: sq.MaxTimestamp,
	}
	tfss, err := setupTfss(qt, tr, sq.TagFilterss, sq.MaxMetrics, deadline)
	if err != nil {
		return nil, err
	}
	date := uint64(tr.MinTimestamp) / (3600 * 24 * 1000)
	status, err := vmstorage.GetTSDBStatus(qt, tfss, date, focusLabel, topN, sq.MaxMetrics, deadline.Deadline())
	if err != nil {
		return nil, fmt.Errorf("error during tsdb status request: %w", err)
	}
	return status, nil
}

// SeriesCount returns the number of unique series.
func SeriesCount(qt *querytracer.Tracer, deadline searchutils.Deadline) (uint64, error) {
	qt = qt.NewChild("get series count")
	defer qt.Done()
	if deadline.Exceeded() {
		return 0, fmt.Errorf("timeout exceeded before starting the query processing: %s", deadline.String())
	}
	n, err := vmstorage.GetSeriesCount(deadline.Deadline())
	if err != nil {
		return 0, fmt.Errorf("error during series count request: %w", err)
	}
	return n, nil
}

func getStorageSearch() *storage.Search {
	v := ssPool.Get()
	if v == nil {
		return &storage.Search{}
	}
	return v.(*storage.Search)
}

func putStorageSearch(sr *storage.Search) {
	sr.MustClose()
	ssPool.Put(sr)
}

var ssPool sync.Pool

// ExportBlocks searches for time series matching sq and calls f for each found block.
//
// f is called in parallel from multiple goroutines.
// Data processing is immediately stopped if f returns non-nil error.
// It is the responsibility of f to call b.UnmarshalData before reading timestamps and values from the block.
// It is the responsibility of f to filter blocks according to the given tr.
func ExportBlocks(qt *querytracer.Tracer, sq *storage.SearchQuery, deadline searchutils.Deadline, f func(mn *storage.MetricName, b *storage.Block, tr storage.TimeRange) error) error {
	qt = qt.NewChild("export blocks: %s", sq)
	defer qt.Done()
	if deadline.Exceeded() {
		return fmt.Errorf("timeout exceeded before starting data export: %s", deadline.String())
	}
	tr := storage.TimeRange{
		MinTimestamp: sq.MinTimestamp,
		MaxTimestamp: sq.MaxTimestamp,
	}
	if err := vmstorage.CheckTimeRange(tr); err != nil {
		return err
	}
	tfss, err := setupTfss(qt, tr, sq.TagFilterss, sq.MaxMetrics, deadline)
	if err != nil {
		return err
	}

	vmstorage.WG.Add(1)
	defer vmstorage.WG.Done()

	sr := getStorageSearch()
	defer putStorageSearch(sr)
	startTime := time.Now()
	sr.Init(qt, vmstorage.Storage, tfss, tr, sq.MaxMetrics, deadline.Deadline())
	indexSearchDuration.UpdateDuration(startTime)

	// Start workers that call f in parallel on available CPU cores.
	gomaxprocs := cgroup.AvailableCPUs()
	workCh := make(chan *exportWork, gomaxprocs*8)
	var (
		errGlobal     error
		errGlobalLock sync.Mutex
		mustStop      uint32
	)
	var wg sync.WaitGroup
	wg.Add(gomaxprocs)
	for i := 0; i < gomaxprocs; i++ {
		go func() {
			defer wg.Done()
			for xw := range workCh {
				if err := f(&xw.mn, &xw.b, tr); err != nil {
					errGlobalLock.Lock()
					if errGlobal != nil {
						errGlobal = err
						atomic.StoreUint32(&mustStop, 1)
					}
					errGlobalLock.Unlock()
				}
				xw.reset()
				exportWorkPool.Put(xw)
			}
		}()
	}

	// Feed workers with work
	blocksRead := 0
	samples := 0
	for sr.NextMetricBlock() {
		blocksRead++
		if deadline.Exceeded() {
			return fmt.Errorf("timeout exceeded while fetching data block #%d from storage: %s", blocksRead, deadline.String())
		}
		if atomic.LoadUint32(&mustStop) != 0 {
			break
		}
		xw := exportWorkPool.Get().(*exportWork)
		if err := xw.mn.Unmarshal(sr.MetricBlockRef.MetricName); err != nil {
			return fmt.Errorf("cannot unmarshal metricName for block #%d: %w", blocksRead, err)
		}
		br := sr.MetricBlockRef.BlockRef
		br.MustReadBlock(&xw.b)
		samples += br.RowsCount()
		workCh <- xw
	}
	close(workCh)

	// Wait for workers to finish.
	wg.Wait()
	qt.Printf("export blocks=%d, samples=%d", blocksRead, samples)

	// Check errors.
	err = sr.Error()
	if err == nil {
		err = errGlobal
	}
	if err != nil {
		if errors.Is(err, storage.ErrDeadlineExceeded) {
			return fmt.Errorf("timeout exceeded during the query: %s", deadline.String())
		}
		return fmt.Errorf("search error after reading %d data blocks: %w", blocksRead, err)
	}
	return nil
}

type exportWork struct {
	mn storage.MetricName
	b  storage.Block
}

func (xw *exportWork) reset() {
	xw.mn.Reset()
	xw.b.Reset()
}

var exportWorkPool = &sync.Pool{
	New: func() interface{} {
		return &exportWork{}
	},
}

// SearchMetricNames returns all the metric names matching sq until the given deadline.
func SearchMetricNames(qt *querytracer.Tracer, sq *storage.SearchQuery, deadline searchutils.Deadline) ([]storage.MetricName, error) {
	qt = qt.NewChild("fetch metric names: %s", sq)
	defer qt.Done()
	if deadline.Exceeded() {
		return nil, fmt.Errorf("timeout exceeded before starting to search metric names: %s", deadline.String())
	}

	// Setup search.
	tr := storage.TimeRange{
		MinTimestamp: sq.MinTimestamp,
		MaxTimestamp: sq.MaxTimestamp,
	}
	if err := vmstorage.CheckTimeRange(tr); err != nil {
		return nil, err
	}
	tfss, err := setupTfss(qt, tr, sq.TagFilterss, sq.MaxMetrics, deadline)
	if err != nil {
		return nil, err
	}

	mns, err := vmstorage.SearchMetricNames(qt, tfss, tr, sq.MaxMetrics, deadline.Deadline())
	if err != nil {
		return nil, fmt.Errorf("cannot find metric names: %w", err)
	}
	return mns, nil
}

// ProcessSearchQuery performs sq until the given deadline.
//
// Results.RunParallel or Results.Cancel must be called on the returned Results.
func ProcessSearchQuery(qt *querytracer.Tracer, sq *storage.SearchQuery, deadline searchutils.Deadline) (*Results, error) {
	qt = qt.NewChild("fetch matching series: %s", sq)
	defer qt.Done()
	if deadline.Exceeded() {
		return nil, fmt.Errorf("timeout exceeded before starting the query processing: %s", deadline.String())
	}

	// Setup search.
	tr := storage.TimeRange{
		MinTimestamp: sq.MinTimestamp,
		MaxTimestamp: sq.MaxTimestamp,
	}
	if err := vmstorage.CheckTimeRange(tr); err != nil {
		return nil, err
	}
	tfss, err := setupTfss(qt, tr, sq.TagFilterss, sq.MaxMetrics, deadline)
	if err != nil {
		return nil, err
	}

	vmstorage.WG.Add(1)
	defer vmstorage.WG.Done()

	sr := getStorageSearch()
	startTime := time.Now()
	maxSeriesCount := sr.Init(qt, vmstorage.Storage, tfss, tr, sq.MaxMetrics, deadline.Deadline())
	indexSearchDuration.UpdateDuration(startTime)
	m := make(map[string][]blockRef, maxSeriesCount)
	orderedMetricNames := make([]string, 0, maxSeriesCount)
	blocksRead := 0
	samples := 0
	tbf := getTmpBlocksFile()
	var buf []byte
	for sr.NextMetricBlock() {
		blocksRead++
		if deadline.Exceeded() {
			putTmpBlocksFile(tbf)
			putStorageSearch(sr)
			return nil, fmt.Errorf("timeout exceeded while fetching data block #%d from storage: %s", blocksRead, deadline.String())
		}
		br := sr.MetricBlockRef.BlockRef
		samples += br.RowsCount()
		if *maxSamplesPerQuery > 0 && samples > *maxSamplesPerQuery {
			putTmpBlocksFile(tbf)
			putStorageSearch(sr)
			return nil, fmt.Errorf("cannot select more than -search.maxSamplesPerQuery=%d samples; possible solutions: to increase the -search.maxSamplesPerQuery; to reduce time range for the query; to use more specific label filters in order to select lower number of series", *maxSamplesPerQuery)
		}
		buf = br.Marshal(buf[:0])
		addr, err := tbf.WriteBlockRefData(buf)
		if err != nil {
			putTmpBlocksFile(tbf)
			putStorageSearch(sr)
			return nil, fmt.Errorf("cannot write %d bytes to temporary file: %w", len(buf), err)
		}
		metricName := sr.MetricBlockRef.MetricName
		brs := m[string(metricName)]
		brs = append(brs, blockRef{
			partRef: br.PartRef(),
			addr:    addr,
		})
		if len(brs) > 1 {
			m[string(metricName)] = brs
		} else {
			// An optimization for big number of time series with long metricName values:
			// use only a single copy of metricName for both orderedMetricNames and m.
			orderedMetricNames = append(orderedMetricNames, string(metricName))
			m[orderedMetricNames[len(orderedMetricNames)-1]] = brs
		}
	}
	if err := sr.Error(); err != nil {
		putTmpBlocksFile(tbf)
		putStorageSearch(sr)
		if errors.Is(err, storage.ErrDeadlineExceeded) {
			return nil, fmt.Errorf("timeout exceeded during the query: %s", deadline.String())
		}
		return nil, fmt.Errorf("search error after reading %d data blocks: %w", blocksRead, err)
	}
	if err := tbf.Finalize(); err != nil {
		putTmpBlocksFile(tbf)
		putStorageSearch(sr)
		return nil, fmt.Errorf("cannot finalize temporary file: %w", err)
	}
	qt.Printf("fetch unique series=%d, blocks=%d, samples=%d, bytes=%d", len(m), blocksRead, samples, tbf.Len())

	// Fetch data from promdb.
	pm := make(map[string]*promData)
	err = promdb.VisitSeries(sq, fetchData, deadline, func(metricName []byte, values []float64, timestamps []int64) {
		pd := pm[string(metricName)]
		if pd == nil {
			if _, ok := m[string(metricName)]; !ok {
				orderedMetricNames = append(orderedMetricNames, string(metricName))
			}
			pd = &promData{}
			pm[string(metricName)] = pd
		}
		pd.values = append(pd.values, values...)
		pd.timestamps = append(pd.timestamps, timestamps...)
	})
	if err != nil {
		putTmpBlocksFile(tbf)
		putStorageSearch(sr)
		return nil, fmt.Errorf("error when searching in Prometheus data: %w", err)
	}

	var rss Results
	rss.tr = tr
	rss.deadline = deadline
	pts := make([]packedTimeseries, len(orderedMetricNames))
	for i, metricName := range orderedMetricNames {
		pts[i] = packedTimeseries{
			metricName: metricName,
			brs:        m[metricName],
			pd:         pm[metricName],
		}
	}
	rss.packedTimeseries = pts
	rss.sr = sr
	rss.tbf = tbf
	return &rss, nil
}

var indexSearchDuration = metrics.NewHistogram(`vm_index_search_duration_seconds`)

type blockRef struct {
	partRef storage.PartRef
	addr    tmpBlockAddr
}

func setupTfss(qt *querytracer.Tracer, tr storage.TimeRange, tagFilterss [][]storage.TagFilter, maxMetrics int, deadline searchutils.Deadline) ([]*storage.TagFilters, error) {
	tfss := make([]*storage.TagFilters, 0, len(tagFilterss))
	for _, tagFilters := range tagFilterss {
		tfs := storage.NewTagFilters()
		for i := range tagFilters {
			tf := &tagFilters[i]
			if string(tf.Key) == "__graphite__" {
				query := tf.Value
				paths, err := vmstorage.SearchGraphitePaths(qt, tr, query, maxMetrics, deadline.Deadline())
				if err != nil {
					return nil, fmt.Errorf("error when searching for Graphite paths for query %q: %w", query, err)
				}
				if len(paths) >= maxMetrics {
					return nil, fmt.Errorf("more than %d time series match Graphite query %q; "+
						"either narrow down the query or increase the corresponding -search.max* command-line flag value", maxMetrics, query)
				}
				tfs.AddGraphiteQuery(query, paths, tf.IsNegative)
				continue
			}
			if err := tfs.Add(tf.Key, tf.Value, tf.IsNegative, tf.IsRegexp); err != nil {
				return nil, fmt.Errorf("cannot parse tag filter %s: %w", tf, err)
			}
		}
		tfss = append(tfss, tfs)
	}
	return tfss, nil
}

func applyGraphiteRegexpFilter(filter string, ss []string) ([]string, error) {
	// Anchor filter regexp to the beginning of the string as Graphite does.
	// See https://github.com/graphite-project/graphite-web/blob/3ad279df5cb90b211953e39161df416e54a84948/webapp/graphite/tags/localdatabase.py#L157
	filter = "^(?:" + filter + ")"
	re, err := regexp.Compile(filter)
	if err != nil {
		return nil, fmt.Errorf("cannot parse regexp filter=%q: %w", filter, err)
	}
	dst := ss[:0]
	for _, s := range ss {
		if re.MatchString(s) {
			dst = append(dst, s)
		}
	}
	return dst, nil
}<|MERGE_RESOLUTION|>--- conflicted
+++ resolved
@@ -475,8 +475,6 @@
 	if pts.pd != nil {
 		// Add data from Prometheus to dst.
 		// It usually has smaller timestamps than the data from sbs, so put it first.
-		//
-		// There is no need in check for fetchData, since this is already checked when initializing pts.pd.
 		dst.Values = append(dst.Values, pts.pd.values...)
 		dst.Timestamps = append(dst.Timestamps, pts.pd.timestamps...)
 	}
@@ -770,7 +768,6 @@
 	return labelValues, nil
 }
 
-<<<<<<< HEAD
 func mergeStrings(a, b []string) []string {
 	if len(a) == 0 {
 		return b
@@ -792,12 +789,8 @@
 	return result
 }
 
-// GetGraphiteTagValues returns tag values for the given tagName until the given deadline.
-func GetGraphiteTagValues(qt *querytracer.Tracer, tagName, filter string, limit int, deadline searchutils.Deadline) ([]string, error) {
-=======
 // GraphiteTagValues returns tag values for the given tagName until the given deadline.
 func GraphiteTagValues(qt *querytracer.Tracer, tagName, filter string, limit int, deadline searchutils.Deadline) ([]string, error) {
->>>>>>> e578549b
 	qt = qt.NewChild("get graphite tag values for tagName=%s, filter=%s, limit=%d", tagName, filter, limit)
 	defer qt.Done()
 	if deadline.Exceeded() {
@@ -1133,7 +1126,7 @@
 
 	// Fetch data from promdb.
 	pm := make(map[string]*promData)
-	err = promdb.VisitSeries(sq, fetchData, deadline, func(metricName []byte, values []float64, timestamps []int64) {
+	err = promdb.VisitSeries(sq, deadline, func(metricName []byte, values []float64, timestamps []int64) {
 		pd := pm[string(metricName)]
 		if pd == nil {
 			if _, ok := m[string(metricName)]; !ok {
