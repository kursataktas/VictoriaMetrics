--- conflicted
+++ resolved
@@ -509,11 +509,7 @@
 	// Cache hit - unpack streamIDs from data.
 	n, nSize := encoding.UnmarshalVarUint64(data)
 	if nSize <= 0 {
-<<<<<<< HEAD
-		logger.Panicf("BUG: cannot unmarshal the number of streamIDs from cache")
-=======
 		logger.Panicf("BUG: unexpected error when unmarshaling the number of streamIDs from cache")
->>>>>>> cc2647d2
 	}
 	src := data[nSize:]
 	streamIDs := make([]streamID, n)
