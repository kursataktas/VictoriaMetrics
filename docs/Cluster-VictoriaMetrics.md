---
weight: 2
menu:
  docs:
    identifier: vm-cluster-version
    parent: 'victoriametrics'
    weight: 2
title: Cluster version
aliases:
  - /Cluster-VictoriaMetrics.html
---

VictoriaMetrics is a fast, cost-effective and scalable time series database. It can be used as a long-term remote storage for Prometheus.

It is recommended to use the [single-node version](https://github.com/VictoriaMetrics/VictoriaMetrics) instead of the cluster version
for ingestion rates lower than a million data points per second.
The single-node version [scales perfectly](https://medium.com/@valyala/measuring-vertical-scalability-for-time-series-databases-in-google-cloud-92550d78d8ae)
with the number of CPU cores, RAM and available storage space.
The single-node version is easier to configure and operate compared to the cluster version, so think twice before choosing the cluster version.
See [this question](https://docs.victoriametrics.com/faq/#which-victoriametrics-type-is-recommended-for-use-in-production---single-node-or-cluster) for more details.

There is also user-friendly database for logs - [VictoriaLogs](https://docs.victoriametrics.com/victorialogs/).

If you have questions about VictoriaMetrics, then feel free asking them at [VictoriaMetrics community Slack chat](https://victoriametrics.slack.com/),
you can join it via [Slack Inviter](https://slack.victoriametrics.com/).

[Contact us](mailto:info@victoriametrics.com) if you need enterprise support for VictoriaMetrics. 
See [features available in enterprise package](https://docs.victoriametrics.com/enterprise/).
Enterprise binaries can be downloaded and evaluated for free 
from [the releases page](https://github.com/VictoriaMetrics/VictoriaMetrics/releases/latest).
See how to request a free trial license [here](https://victoriametrics.com/products/enterprise/trial/).

VictoriaMetrics is developed at a fast pace, so it is recommended periodically checking the [CHANGELOG](https://docs.victoriametrics.com/changelog/) and performing [regular upgrades](#how-to-upgrade-victoriametrics).

VictoriaMetrics has achieved security certifications for Database Software Development and Software-Based Monitoring Services. We apply strict security measures in everything we do. See our [Security page](https://victoriametrics.com/security/) for more details.

## Prominent features

- Supports all the features of the [single-node version](https://github.com/VictoriaMetrics/VictoriaMetrics).
- Performance and capacity scale horizontally. See [these docs for details](#cluster-resizing-and-scalability).
- Supports multiple independent namespaces for time series data (aka multi-tenancy). See [these docs for details](#multitenancy).
- Supports replication. See [these docs for details](#replication-and-data-safety).

## Architecture overview

VictoriaMetrics cluster consists of the following services:

- `vmstorage` - stores the raw data and returns the queried data on the given time range for the given label filters
- `vminsert` - accepts the ingested data and spreads it among `vmstorage` nodes according to consistent hashing over metric name and all its labels
- `vmselect` - performs incoming queries by fetching the needed data from all the configured `vmstorage` nodes

Each service may scale independently and may run on the most suitable hardware.
`vmstorage` nodes don't know about each other, don't communicate with each other and don't share any data.
This is a [shared nothing architecture](https://en.wikipedia.org/wiki/Shared-nothing_architecture).
It increases cluster availability, and simplifies cluster maintenance as well as cluster scaling.

![Cluster Scheme](Cluster-VictoriaMetrics_cluster-scheme.webp)

> Note that `vmselect` despite being stateless still requires some disk space (a few GBs) for temporary caches. Refer to the `-cacheDataPath` command-line flag for more details.

## Multitenancy

VictoriaMetrics cluster supports multiple isolated tenants (aka namespaces).
<<<<<<< HEAD
Tenants are identified by `accountID` or `accountID:projectID`, which are either put inside request urls or inside headers.
Its also possible to accept data from multiple tenants via a special `multitenant` endpoints `http://vminsert:8480/insert/multitenant/<suffix>`,
where `<suffix>` can be replaced with any supported suffix for data ingestion from [this list](#url-format). In this case tenants can be passed via:
- [`headers`](#multitenancy-via-headers)
- [`labels`](#multitenancy-via-labels)
=======
Tenants are identified by `accountID` or `accountID:projectID`, which are put inside request URLs for writes and reads.
See [these docs](#url-format) for details.
>>>>>>> 2239f582

Some facts about tenants in VictoriaMetrics:

- Each `accountID` and `projectID` is identified by an arbitrary 32-bit integer in the range `[0 .. 2^32)`.
If `projectID` is missing, then it is automatically assigned to `0`. It is expected that other information about tenants
such as auth tokens, tenant names, limits, accounting, etc. is stored in a separate relational database. This database must be managed
by a separate service sitting in front of VictoriaMetrics cluster such as [vmauth](https://docs.victoriametrics.com/vmauth/)
or [vmgateway](https://docs.victoriametrics.com/vmgateway/). [Contact us](mailto:info@victoriametrics.com) if you need assistance with such service.

- Tenants are automatically created when the first data point is written into the given tenant.

- Data for all the tenants is evenly spread among available `vmstorage` nodes. This guarantees even load among `vmstorage` nodes
when different tenants have different amounts of data and different query load.

- The database performance and resource usage doesn't depend on the number of tenants. It depends mostly on the total number of active time series in all the tenants. A time series is considered active if it received at least a single sample during the last hour or it has been touched by queries during the last hour.

- The list of registered tenants can be obtained via `http://<vmselect>:8481/admin/tenants` url. See [these docs](#url-format).

- VictoriaMetrics exposes various per-tenant statistics via metrics - see [these docs](https://docs.victoriametrics.com/pertenantstatistic/).

See also
- [`multitenancy via headers`](#multitenancy-via-headers)
- [`multitenancy via labels`](#multitenancy-via-labels)


## Multitenancy via headers

To pass tenant information via header it's required to use special `multitenant` endpoint and pass `accountID:projectID` via `TenantID` HTTP header.
If no `TenantID` header is set, tenant information will be obtained from [special labels](#multitenancy-via-labels).


## Multitenancy via labels

<<<<<<< HEAD
In this case the account id and project id are obtained from optional `vm_account_id` and `vm_project_id` labels of the incoming samples.
If `vm_account_id` or `vm_project_id` labels are missing or invalid, then the corresponding `accountID` or `projectID` is set to 0.
=======
**Writes**

`vminsert` can accept data from multiple [tenants](#multitenancy) via a special `multitenant` endpoints `http://vminsert:8480/insert/multitenant/<suffix>`,
where `<suffix>` can be replaced with any supported suffix for data ingestion from [this list](#url-format).
In this case the account ID and project ID are obtained from optional `vm_account_id` and `vm_project_id` labels of the incoming samples.
If `vm_account_id` or `vm_project_id` labels are missing or invalid, then the corresponding account ID and project ID are set to 0.
>>>>>>> 2239f582
These labels are automatically removed from samples before forwarding them to `vmstorage`.
For example, if the following samples are written into `http://vminsert:8480/insert/multitenant/prometheus/api/v1/write`:
```
http_requests_total{path="/foo",vm_account_id="42"} 12
http_requests_total{path="/bar",vm_account_id="7",vm_project_id="9"} 34
```

Then the `http_requests_total{path="/foo"} 12` would be stored in the tenant `accountID=42, projectID=0`,
while the `http_requests_total{path="/bar"} 34` would be stored in the tenant `accountID=7, projectID=9`.

The `vm_account_id` and `vm_project_id` labels are extracted after applying the [relabeling](https://docs.victoriametrics.com/relabeling/)
set via `-relabelConfig` command-line flag, so these labels can be set at this stage.

The `vm_account_id` and `vm_project_id` labels are also taken into account when ingesting data via non-http-based protocols
such as [Graphite](https://docs.victoriametrics.com/#how-to-send-data-from-graphite-compatible-agents-such-as-statsd),
[InfluxDB line protocol via TCP and UDP](https://docs.victoriametrics.com/#how-to-send-data-from-influxdb-compatible-agents-such-as-telegraf) and
[OpenTSDB telnet put protocol](https://docs.victoriametrics.com/#sending-data-via-telnet-put-protocol).

**Reads**

_Available from [v1.104.0](https://docs.victoriametrics.com/changelog/#v11040)._
_For better performance prefer specifying [tenants in read URL](https://docs.victoriametrics.com/cluster-victoriametrics/#url-format)._

`vmselect` can execute queries over multiple [tenants](#multitenancy) via special `multitenant` endpoints `http://vmselect:8481/select/multitenant/<suffix>`.
Currently supported endpoints for `<suffix>` are:
- `/prometheus/api/v1/query`
- `/prometheus/api/v1/query_range`
- `/prometheus/api/v1/series`
- `/prometheus/api/v1/labels`
- `/prometheus/api/v1/label/<label_name>/values`
- `/prometheus/api/v1/status/active_queries`
- `/prometheus/api/v1/status/top_queries`
- `/prometheus/api/v1/status/tsdb`
- `/prometheus/api/v1/export`
- `/prometheus/api/v1/export/csv`
- `/vmui`

It is allowed to explicitly specify tenant IDs via `vm_account_id` and `vm_project_id` labels in the query.
For example, the following query fetches metric `up` for the tenants `accountID=42` and `accountID=7, projectID=9`:
```
up{vm_account_id="7", vm_project_id="9" or vm_account_id="42"}
```

`vm_account_id` and `vm_project_id` labels support all operators for label matching. For example:
```
up{vm_account_id!="42"} # selects all the time series except those belonging to accountID=42
up{vm_account_id=~"4.*"} # selects all the time series belonging to accountIDs starting with 4
```

Alternatively, it is possible to use [`extra_filters[]` and `extra_label`](https://docs.victoriametrics.com/#prometheus-querying-api-enhancements)
query args to apply additional filters for the query:
```
curl 'http://vmselect:8481/select/multitenant/prometheus/api/v1/query' \
  -d 'query=up' \
  -d 'extra_filters[]={vm_account_id="7",vm_project_id="9"}' \
  -d 'extra_filters[]={vm_account_id="42"}'
```

The precedence for applying filters for tenants follows this order:
1. Filter tenants by `extra_label` and `extra_filters` filters.
 These filters have the highest priority and are applied first when provided through the query arguments.
2. Filter tenants from labels selectors defined at metricsQL query expression.

**Security considerations**
It is recommended restricting access to `multitenant` endpoints only to trusted sources,
since untrusted source may break per-tenant data by writing unwanted samples or get access to data of arbitrary tenants.


## Binaries

Compiled binaries for the cluster version are available in the `assets` section of the [releases page](https://github.com/VictoriaMetrics/VictoriaMetrics/releases/latest).
Also see archives containing the word `cluster`.

Docker images for the cluster version are available here:

- `vminsert` - <https://hub.docker.com/r/victoriametrics/vminsert/tags>
- `vmselect` - <https://hub.docker.com/r/victoriametrics/vmselect/tags>
- `vmstorage` - <https://hub.docker.com/r/victoriametrics/vmstorage/tags>

## Building from sources

The source code for the cluster version is available in the [cluster branch](https://github.com/VictoriaMetrics/VictoriaMetrics/tree/cluster).

### Production builds

There is no need to install Go on a host system since binaries are built
inside [the official docker container for Go](https://hub.docker.com/_/golang).
This allows reproducible builds.
So [install docker](https://docs.docker.com/install/) and run the following command:

```
make vminsert-prod vmselect-prod vmstorage-prod
```

Production binaries are built into statically linked binaries. They are put into the `bin` folder with `-prod` suffixes:

```
$ make vminsert-prod vmselect-prod vmstorage-prod
$ ls -1 bin
vminsert-prod
vmselect-prod
vmstorage-prod
```

### Development Builds

1. [Install go](https://golang.org/doc/install). The minimum supported version is Go 1.22.
1. Run `make` from [the repository root](https://github.com/VictoriaMetrics/VictoriaMetrics). It should build `vmstorage`, `vmselect`
   and `vminsert` binaries and put them into the `bin` folder.

### Building docker images

Run `make package`. It will build the following docker images locally:

- `victoriametrics/vminsert:<PKG_TAG>`
- `victoriametrics/vmselect:<PKG_TAG>`
- `victoriametrics/vmstorage:<PKG_TAG>`

`<PKG_TAG>` is auto-generated image tag, which depends on source code in [the repository](https://github.com/VictoriaMetrics/VictoriaMetrics).
The `<PKG_TAG>` may be manually set via `PKG_TAG=foobar make package`.

By default, images are built on top of [alpine](https://hub.docker.com/_/scratch) image in order to improve debuggability.
It is possible to build an image on top of any other base image by setting it via `<ROOT_IMAGE>` environment variable.
For example, the following command builds images on top of [scratch](https://hub.docker.com/_/scratch) image:

```sh
ROOT_IMAGE=scratch make package
```

## Operation

## Cluster setup

A minimal cluster must contain the following nodes:

- a single `vmstorage` node with `-retentionPeriod` and `-storageDataPath` flags
- a single `vminsert` node with `-storageNode=<vmstorage_host>`
- a single `vmselect` node with `-storageNode=<vmstorage_host>`

[Enterprise version of VictoriaMetrics](https://docs.victoriametrics.com/enterprise/) supports automatic discovering and updating of `vmstorage` nodes.
See [these docs](#automatic-vmstorage-discovery) for details.

It is recommended to run at least two nodes for each service for high availability purposes. In this case the cluster continues working when a single node is temporarily unavailable and the remaining nodes can handle the increased workload. The node may be temporarily unavailable when the underlying hardware breaks, during software upgrades, migration or other maintenance tasks.

It is preferred to run many small `vmstorage` nodes over a few big `vmstorage` nodes, since this reduces the workload increase on the remaining `vmstorage` nodes when some of `vmstorage` nodes become temporarily unavailable.

An http load balancer such as [vmauth](https://docs.victoriametrics.com/vmauth/) or `nginx` must be put in front of `vminsert` and `vmselect` nodes.
It must contain the following routing configs according to [the url format](#url-format):

- requests starting with `/insert` must be routed to port `8480` on `vminsert` nodes.
- requests starting with `/select` must be routed to port `8481` on `vmselect` nodes.

Ports may be altered by setting `-httpListenAddr` on the corresponding nodes.

It is recommended setting up [monitoring](#monitoring) for the cluster.

The following tools can simplify cluster setup:
- [An example docker-compose config for VictoriaMetrics cluster](https://github.com/VictoriaMetrics/VictoriaMetrics/blob/master/deployment/docker/docker-compose-cluster.yml)
- [Helm charts for VictoriaMetrics](https://github.com/VictoriaMetrics/helm-charts)
- [Kubernetes operator for VictoriaMetrics](https://github.com/VictoriaMetrics/operator)

It is possible manually setting up a toy cluster on a single host. In this case every cluster component - `vminsert`, `vmselect` and `vmstorage` - must have distinct values for `-httpListenAddr` command-line flag. This flag specifies http address for accepting http requests for [monitoring](#monitoring) and [profiling](#profiling). `vmstorage` node must have distinct values for the following additional command-line flags in order to prevent resource usage clash:
- `-storageDataPath` - every `vmstorage` node must have a dedicated data storage.
- `-vminsertAddr` - every `vmstorage` node must listen for a distinct tcp address for accepting data from `vminsert` nodes.
- `-vmselectAddr` - every `vmstorage` node must listen for a distinct tcp address for accepting requests from `vmselect` nodes.

### Environment variables

All the VictoriaMetrics components allow referring environment variables in command-line flags via `%{ENV_VAR}` syntax.
For example, `-metricsAuthKey=%{METRICS_AUTH_KEY}` is automatically expanded to `-metricsAuthKey=top-secret`
if `METRICS_AUTH_KEY=top-secret` environment variable exists at VictoriaMetrics startup.
This expansion is performed by VictoriaMetrics itself.

VictoriaMetrics recursively expands `%{ENV_VAR}` references in environment variables on startup.
For example, `FOO=%{BAR}` environment variable is expanded to `FOO=abc` if `BAR=a%{BAZ}` and `BAZ=bc`.

Additionally, all the VictoriaMetrics components allow setting flag values via environment variables according to these rules:

- The `-envflag.enable` flag must be set
- Each `.` in flag names must be substituted by `_` (for example `-insert.maxQueueDuration <duration>` will translate to `insert_maxQueueDuration=<duration>`)
- For repeating flags, an alternative syntax can be used by joining the different values into one using `,` as separator (for example `-storageNode <nodeA> -storageNode <nodeB>` will translate to `storageNode=<nodeA>,<nodeB>`)
- It is possible setting prefix for environment vars with `-envflag.prefix`. For instance, if `-envflag.prefix=VM_`, then env vars must be prepended with `VM_`

## Automatic vmstorage discovery

`vminsert` and `vmselect` components in [enterprise version of VictoriaMetrics](https://docs.victoriametrics.com/enterprise/) support
the following approaches for automatic discovery of `vmstorage` nodes:

- file-based discovery - put the list of `vmstorage` nodes into a file - one node address per each line - and then pass `-storageNode=file:/path/to/file-with-vmstorage-list`
  to `vminsert` and `vmselect`. It is possible to read the list of vmstorage nodes from http or https urls.
  For example, `-storageNode=file:http://some-host/vmstorage-list` would read the list of storage nodes
  from `http://some-host/vmstorage-list`.
  The list of discovered `vmstorage` nodes is automatically updated when the file contents changes.
  The update frequency can be controlled with `-storageNode.discoveryInterval` command-line flag.

- [DNS SRV](https://en.wikipedia.org/wiki/SRV_record) - pass `srv+some-name` value to `-storageNode` command-line flag.
  In this case the provided `some-name` is resolved into tcp addresses of `vmstorage` nodes.
  The list of discovered `vmstorage` nodes is automatically updated at `vminsert` and `vmselect`
  when it changes behind the `some-name` DNS SRV record.
  The update frequency can be controlled with `-storageNode.discoveryInterval` command-line flag.

It is possible passing multiple `file` and DNS SRV names to `-storageNode` command-line flag. In this case all these names
are resolved to tcp addresses of `vmstorage` nodes to connect to.
For example, `-storageNode=file:/path/to/local-vmstorage-list -storageNode='srv+vmstorage-hot' -storageNode='srv+vmstorage-cold'`.

It is OK to pass regular static `vmstorage` addresses together with `file` and DNS SRV addresses at `-storageNode`. For example,
`-storageNode=vmstorage1,vmstorage2 -storageNode='srv+vmstorage-autodiscovery'`.

The discovered addresses can be filtered with optional `-storageNode.filter` command-line flag, which can contain arbitrary regular expression filter.
For example, `-storageNode.filter='^[^:]+:8400$'` would leave discovered addresses ending with `8400` port only, e.g. the default port used
for sending data from `vminsert` to `vmstorage` node according to `-vminsertAddr` command-line flag.

The currently discovered `vmstorage` nodes can be [monitored](#monitoring) with `vm_rpc_vmstorage_is_reachable` and `vm_rpc_vmstorage_is_read_only` metrics.

## Security

General security recommendations:

- All the VictoriaMetrics cluster components must run in protected private network without direct access from untrusted networks such as Internet.
- External clients must access `vminsert` and `vmselect` via auth proxy such as [vmauth](https://docs.victoriametrics.com/vmauth/)
  or [vmgateway](https://docs.victoriametrics.com/vmgateway/).
- The auth proxy must accept auth tokens from untrusted networks only via https in order to protect the auth tokens from MitM attacks.
- It is recommended using distinct auth tokens for distinct [tenants](#multitenancy) in order to reduce potential damage in case of compromised auth token for some tenants.
- Prefer using lists of allowed [API endpoints](#url-format), while disallowing access to other endpoints when configuring auth proxy in front of `vminsert` and `vmselect`.
  This minimizes attack surface.

See also [security recommendation for single-node VictoriaMetrics](https://docs.victoriametrics.com/#security)
and [the general security page at VictoriaMetrics website](https://victoriametrics.com/security/).


## mTLS protection

By default `vminsert` and `vmselect` nodes accept http requests at `8480` and `8481` ports accordingly (these ports can be changed via `-httpListenAddr` command-line flags),
since it is expected that [vmauth](https://docs.victoriametrics.com/vmauth/) is used for authorization and [TLS termination](https://en.wikipedia.org/wiki/TLS_termination_proxy)
in front of `vminsert` and `vmselect`.
[Enterprise version of VictoriaMetrics](https://docs.victoriametrics.com/enterprise/) supports the ability to accept [mTLS](https://en.wikipedia.org/wiki/Mutual_authentication)
requests at `8480` and `8481` ports for `vminsert` and `vmselect` nodes, by specifying `-tls` and `-mtls` command-line flags.
For example, the following command runs `vmselect`, which accepts only mTLS requests at port `8481`:

```
./vmselect -tls -mtls
```

By default system-wide [TLS Root CA](https://en.wikipedia.org/wiki/Root_certificate) is used for verifying client certificates if `-mtls` command-line flag is specified.
It is possible to specify custom TLS Root CA via `-mtlsCAFile` command-line flag.

By default `vminsert` and `vmselect` nodes use unencrypted connections to `vmstorage` nodes, since it is assumed that all the cluster components [run in a protected environment](#security). [Enterprise version of VictoriaMetrics](https://docs.victoriametrics.com/enterprise/) provides optional support for [mTLS connections](https://en.wikipedia.org/wiki/Mutual_authentication#mTLS) between cluster components. Pass `-cluster.tls=true` command-line flag to `vminsert`, `vmselect` and `vmstorage` nodes in order to enable mTLS protection. Additionally, `vminsert`, `vmselect` and `vmstorage` must be configured with mTLS certificates via `-cluster.tlsCertFile`, `-cluster.tlsKeyFile` command-line options. These certificates are mutually verified when `vminsert` and `vmselect` dial `vmstorage`.

The following optional command-line flags related to mTLS are supported:

- `-cluster.tlsInsecureSkipVerify` can be set at `vminsert`, `vmselect` and `vmstorage` in order to disable peer certificate verification. Note that this breaks security.
- `-cluster.tlsCAFile` can be set at `vminsert`, `vmselect` and `vmstorage` for verifying peer certificates issued with custom [certificate authority](https://en.wikipedia.org/wiki/Certificate_authority). By default, system-wide certificate authority is used for peer certificate verification.
- `-cluster.tlsCipherSuites` can be set to the list of supported TLS cipher suites at `vmstorage`. See [the list of supported TLS cipher suites](https://pkg.go.dev/crypto/tls#pkg-constants).

When `vmselect` runs with `-clusternativeListenAddr` command-line option, then it can be configured with `-clusternative.tls*` options similar to `-cluster.tls*` for accepting `mTLS` connections from top-level `vmselect` nodes in [multi-level cluster setup](#multi-level-cluster-setup).

See [these docs](https://gist.github.com/f41gh7/76ed8e5fb1ebb9737fe746bae9175ee6) on how to set up mTLS in VictoriaMetrics cluster.

[Enterprise version of VictoriaMetrics](https://docs.victoriametrics.com/enterprise/) can be downloaded and evaluated for free from [the releases page](https://github.com/VictoriaMetrics/VictoriaMetrics/releases/latest).
See how to request a free trial license [here](https://victoriametrics.com/products/enterprise/trial/).

## Monitoring

All the cluster components expose various metrics in Prometheus-compatible format at `/metrics` page on the TCP port set in `-httpListenAddr` command-line flag.
By default, the following TCP ports are used:

- `vminsert` - 8480
- `vmselect` - 8481
- `vmstorage` - 8482

It is recommended setting up [vmagent](https://docs.victoriametrics.com/vmagent/)
or Prometheus to scrape `/metrics` pages from all the cluster components, so they can be monitored and analyzed
with [the official Grafana dashboard for VictoriaMetrics cluster](https://grafana.com/grafana/dashboards/11176)
or [an alternative dashboard for VictoriaMetrics cluster](https://grafana.com/grafana/dashboards/11831).
Graphs on these dashboards contain useful hints - hover the `i` icon at the top left corner of each graph in order to read it.

If you use Google Cloud Managed Prometheus for scraping metrics from VictoriaMetrics components, then pass `-metrics.exposeMetadata`
command-line to them, so they add `TYPE` and `HELP` comments per each exposed metric at `/metrics` page.
See [these docs](https://cloud.google.com/stackdriver/docs/managed-prometheus/troubleshooting#missing-metric-type) for details.

It is recommended setting up alerts in [vmalert](https://docs.victoriametrics.com/vmalert/) or in Prometheus from [this list](https://github.com/VictoriaMetrics/VictoriaMetrics/tree/master/deployment/docker#alerts).
See more details in the article [VictoriaMetrics Monitoring](https://victoriametrics.com/blog/victoriametrics-monitoring/).

## Cardinality limiter

`vmstorage` nodes can be configured with limits on the number of unique time series across all the tenants with the following command-line flags:

- `-storage.maxHourlySeries` is the limit on the number of [active time series](https://docs.victoriametrics.com/faq/#what-is-an-active-time-series) during the last hour.
- `-storage.maxDailySeries` is the limit on the number of unique time series during the day. This limit can be used for limiting daily [time series churn rate](https://docs.victoriametrics.com/faq/#what-is-high-churn-rate).

Note that these limits are set and applied individually per each `vmstorage` node in the cluster. So, if the cluster has `N` `vmstorage` nodes, then the cluster-level limits will be `N` times bigger than the per-`vmstorage` limits.

See more details about cardinality limiter in [these docs](https://docs.victoriametrics.com/#cardinality-limiter).

## Troubleshooting

- If your VictoriaMetrics cluster experiences data ingestion delays during
  [rolling restarts and configuration updates](https://docs.victoriametrics.com/cluster-victoriametrics/#updating--reconfiguring-cluster-nodes),
  then see [these docs](#improving-re-routing-performance-during-restart).

[Troubleshooting docs for single-node VictoriaMetrics](https://docs.victoriametrics.com/troubleshooting/) apply to VictoriaMetrics cluster as well.

## Readonly mode

`vmstorage` nodes automatically switch to readonly mode when the directory pointed by `-storageDataPath`
contains less than `-storage.minFreeDiskSpaceBytes` of free space. `vminsert` nodes stop sending data to such nodes
and start re-routing the data to the remaining `vmstorage` nodes.

`vmstorage` sets `vm_storage_is_read_only` metric at `http://vmstorage:8482/metrics` to `1` when it enters read-only mode.
The metric is set to `0` when the `vmstorage` isn't in read-only mode.


## URL format

The main differences between URL formats of cluster and [Single server](https://docs.victoriametrics.com/single-server-victoriametrics/)
versions are that cluster has separate components for read and ingestion path, and because of multi-tenancy support.
Also in the cluster version the `/prometheus/api/v1` endpoint ingests  `jsonl`, `csv`, `native` and `prometheus` data formats **not** only `prometheus` data.
Check practical examples of VictoriaMetrics API [here](https://docs.victoriametrics.com/url-examples/).

- URLs for data ingestion: `http://<vminsert>:8480/insert/<accountID>/<suffix>`, where:
  - `<accountID>` is an arbitrary 32-bit integer identifying namespace for data ingestion (aka tenant). It is possible to set it as `accountID:projectID`,
    where `projectID` is also arbitrary 32-bit integer. If `projectID` isn't set, then it equals to `0`. See [multitenancy docs](#multitenancy) for more details.
    The `<accountID>` can be set to `multitenant` string, e.g. `http://<vminsert>:8480/insert/multitenant/<suffix>`. Such urls accept data from multiple tenants
    specified via `vm_account_id` and `vm_project_id` labels. See [multitenancy via labels](#multitenancy-via-labels) for more details.
  - `<suffix>` may have the following values:
    - `prometheus` and `prometheus/api/v1/write` - for ingesting data with [Prometheus remote write API](https://prometheus.io/docs/prometheus/latest/configuration/configuration/#remote_write).
    - `prometheus/api/v1/import` - for importing data obtained via `api/v1/export` at `vmselect` (see below), JSON line format.
    - `prometheus/api/v1/import/native` - for importing data obtained via `api/v1/export/native` on `vmselect` (see below).
    - `prometheus/api/v1/import/csv` - for importing arbitrary CSV data. See [these docs](https://docs.victoriametrics.com/single-server-victoriametrics/#how-to-import-csv-data) for details.
    - `prometheus/api/v1/import/prometheus` - for importing data in [Prometheus text exposition format](https://github.com/prometheus/docs/blob/master/content/docs/instrumenting/exposition_formats.md#text-based-format) and in [OpenMetrics format](https://github.com/OpenObservability/OpenMetrics/blob/master/specification/OpenMetrics.md). This endpoint also supports [Pushgateway protocol](https://github.com/prometheus/pushgateway#url). See [these docs](https://docs.victoriametrics.com/single-server-victoriametrics/#how-to-import-data-in-prometheus-exposition-format) for details.
    - `opentelemetry/v1/metrics` - for ingesting data via [OpenTelemetry protocol for metrics](https://github.com/open-telemetry/opentelemetry-specification/blob/ffddc289462dfe0c2041e3ca42a7b1df805706de/specification/metrics/data-model.md). See [these docs](https://docs.victoriametrics.com/single-server-victoriametrics/#sending-data-via-opentelemetry).
    - `datadog/api/v1/series` - for ingesting data with DataDog submit metrics API v1. See [these docs](https://docs.victoriametrics.com/url-examples/#datadogapiv1series) for details.
    - `datadog/api/v2/series` - for ingesting data with [DataDog submit metrics API](https://docs.datadoghq.com/api/latest/metrics/#submit-metrics). See [these docs](https://docs.victoriametrics.com/single-server-victoriametrics/#how-to-send-data-from-datadog-agent) for details.
    - `datadog/api/beta/sketches` - for ingesting data with [DataDog lambda extension](https://docs.datadoghq.com/serverless/libraries_integrations/extension/).
    - `influx/write` and `influx/api/v2/write` - for ingesting data with [InfluxDB line protocol](https://docs.influxdata.com/influxdb/v1.7/write_protocols/line_protocol_tutorial/). TCP and UDP receiver is disabled by default. It is exposed on a distinct TCP address set via `-influxListenAddr` command-line flag. See [these docs](https://docs.victoriametrics.com/single-server-victoriametrics/#how-to-send-data-from-influxdb-compatible-agents-such-as-telegraf) for details.
    - `newrelic/infra/v2/metrics/events/bulk` - for accepting data from [NewRelic infrastructure agent](https://docs.newrelic.com/docs/infrastructure/install-infrastructure-agent). See [these docs](https://docs.victoriametrics.com/#how-to-send-data-from-newrelic-agent) for details.
    - `opentsdb/api/put` - for accepting [OpenTSDB HTTP /api/put requests](http://opentsdb.net/docs/build/html/api_http/put.html). This handler is disabled by default. It is exposed on a distinct TCP address set via `-opentsdbHTTPListenAddr` command-line flag. See [these docs](https://docs.victoriametrics.com/single-server-victoriametrics/#sending-opentsdb-data-via-http-apiput-requests) for details.

- URLs for [Prometheus querying API](https://prometheus.io/docs/prometheus/latest/querying/api/): `http://<vmselect>:8481/select/<accountID>/prometheus/<suffix>`, where:
  - `<accountID>` is an arbitrary number identifying data namespace for the query (aka tenant)
  - `<suffix>` may have the following values:
    - `api/v1/query` - performs [PromQL instant query](https://docs.victoriametrics.com/keyconcepts/#instant-query).
    - `api/v1/query_range` - performs [PromQL range query](https://docs.victoriametrics.com/keyconcepts/#range-query).
    - `api/v1/series` - performs [series query](https://docs.victoriametrics.com/url-examples/#apiv1series).
    - `api/v1/labels` - returns a [list of label names](https://docs.victoriametrics.com/url-examples/#apiv1labels).
    - `api/v1/label/<label_name>/values` - returns values for the given `<label_name>` according [to the API](https://docs.victoriametrics.com/url-examples/#apiv1labelvalues).
    - `federate` - returns [federated metrics](https://prometheus.io/docs/prometheus/latest/federation/).
    - `api/v1/export` - exports raw data in JSON line format. See [this article](https://medium.com/@valyala/analyzing-prometheus-data-with-external-tools-5f3e5e147639) for details.
    - `api/v1/export/native` - exports raw data in native binary format. It may be imported into another VictoriaMetrics via `api/v1/import/native` (see above).
    - `api/v1/export/csv` - exports data in CSV. It may be imported into another VictoriaMetrics via `api/v1/import/csv` (see above).
    - `api/v1/series/count` - returns the total number of series.
    - `api/v1/status/tsdb` - for time series stats. See [these docs](https://docs.victoriametrics.com/#tsdb-stats) for details.
    - `api/v1/status/active_queries` - for currently executed active queries. Note that every `vmselect` maintains an independent list of active queries,
      which is returned in the response.
    - `api/v1/status/top_queries` - for listing the most frequently executed queries and queries taking the most duration.
    - `metric-relabel-debug` - for debugging [relabeling rules](https://docs.victoriametrics.com/relabeling/).

- URLs for [Graphite Metrics API](https://graphite-api.readthedocs.io/en/latest/api.html#the-metrics-api): `http://<vmselect>:8481/select/<accountID>/graphite/<suffix>`, where:
  - `<accountID>` is an arbitrary number identifying data namespace for query (aka tenant)
  - `<suffix>` may have the following values:
    - `render` - implements Graphite Render API. See [these docs](https://graphite.readthedocs.io/en/stable/render_api.html).
    - `metrics/find` - searches Graphite metrics. See [these docs](https://graphite-api.readthedocs.io/en/latest/api.html#metrics-find).
    - `metrics/expand` - expands Graphite metrics. See [these docs](https://graphite-api.readthedocs.io/en/latest/api.html#metrics-expand).
    - `metrics/index.json` - returns all the metric names. See [these docs](https://graphite-api.readthedocs.io/en/latest/api.html#metrics-index-json).
    - `tags/tagSeries` - registers time series. See [these docs](https://graphite.readthedocs.io/en/stable/tags.html#adding-series-to-the-tagdb).
    - `tags/tagMultiSeries` - register multiple time series. See [these docs](https://graphite.readthedocs.io/en/stable/tags.html#adding-series-to-the-tagdb).
    - `tags` - returns tag names. See [these docs](https://graphite.readthedocs.io/en/stable/tags.html#exploring-tags).
    - `tags/<tag_name>` - returns tag values for the given `<tag_name>`. See [these docs](https://graphite.readthedocs.io/en/stable/tags.html#exploring-tags).
    - `tags/findSeries` - returns series matching the given `expr`. See [these docs](https://graphite.readthedocs.io/en/stable/tags.html#exploring-tags).
    - `tags/autoComplete/tags` - returns tags matching the given `tagPrefix` and/or `expr`. See [these docs](https://graphite.readthedocs.io/en/stable/tags.html#auto-complete-support).
    - `tags/autoComplete/values` - returns tag values matching the given `valuePrefix` and/or `expr`. See [these docs](https://graphite.readthedocs.io/en/stable/tags.html#auto-complete-support).
    - `tags/delSeries` - deletes series matching the given `path`. See [these docs](https://graphite.readthedocs.io/en/stable/tags.html#removing-series-from-the-tagdb).

- URL with basic Web UI: `http://<vmselect>:8481/select/<accountID>/vmui/`.

- URL for query stats across all tenants: `http://<vmselect>:8481/api/v1/status/top_queries`. It lists with the most frequently executed queries and queries taking the most duration.

- URL for time series deletion: `http://<vmselect>:8481/delete/<accountID>/prometheus/api/v1/admin/tsdb/delete_series?match[]=<timeseries_selector_for_delete>`.
  Note that the `delete_series` handler should be used only in exceptional cases such as deletion of accidentally ingested incorrect time series. It shouldn't
  be used on a regular basis, since it carries non-zero overhead.

- URL for listing [tenants](#multitenancy) with the ingested data on the given time range: `http://<vmselect>:8481/admin/tenants?start=...&end=...` .
The `start` and `end` query args are optional. If they are missing, then all the tenants with at least one sample stored in VictoriaMetrics are returned.

- URL for accessing [vmalerts](https://docs.victoriametrics.com/vmalert/) UI: `http://<vmselect>:8481/select/<accountID>/prometheus/vmalert/`.
  This URL works only when `-vmalert.proxyURL` flag is set. See more about vmalert [here](#vmalert). 

- `vmstorage` nodes provide the following HTTP endpoints on `8482` port:
  - `/internal/force_merge` - initiate [forced compactions](https://docs.victoriametrics.com/#forced-merge) on the given `vmstorage` node.
  - `/snapshot/create` - create [instant snapshot](https://medium.com/@valyala/how-victoriametrics-makes-instant-snapshots-for-multi-terabyte-time-series-data-e1f3fb0e0282),
    which can be used for backups in background. Snapshots are created in `<storageDataPath>/snapshots` folder, where `<storageDataPath>` is the corresponding
    command-line flag value.
  - `/snapshot/list` - list available snapshots.
  - `/snapshot/delete?snapshot=<id>` - delete the given snapshot.
  - `/snapshot/delete_all` - delete all the snapshots.

  Snapshots may be created independently on each `vmstorage` node. There is no need in synchronizing snapshots' creation
  across `vmstorage` nodes.

## Cluster resizing and scalability

Cluster performance and capacity can be scaled up in two ways:

- By adding more resources (CPU, RAM, disk IO, disk space, network bandwidth) to existing nodes in the cluster (aka vertical scalability).
- By adding more nodes to the cluster (aka horizontal scalability).

General recommendations for cluster scalability:

- Adding more CPU and RAM to existing `vmselect` nodes improves the performance for heavy queries, which process big number of time series with big number of raw samples.
  See [this article on how to detect and optimize heavy queries](https://valyala.medium.com/how-to-optimize-promql-and-metricsql-queries-85a1b75bf986).

- Adding more `vmstorage` nodes (aka horizontal scaling) increases the number of [active time series](https://docs.victoriametrics.com/faq/#what-is-an-active-time-series)
  the cluster can handle. This also increases query performance over time series with [high churn rate](https://docs.victoriametrics.com/faq/#what-is-high-churn-rate),
  since every `vmstorage` node contains lower number of time series when the number of `vmstorage` nodes increases.

  The cluster stability is also improved with the number of `vmstorage` nodes, since active `vmstorage` nodes need to handle lower additional workload
  when some of `vmstorage` nodes become unavailable. For example, if one node out of 3 nodes is unavailable, then `1/3=33%` of the load is re-distributed across 2 remaining nodes,
  so per-node workload increase is `(1/3/2)/(1/3) = 1/2 = 50%`.
  If one node out of 10 nodes is unavailable, then `1/10=10%` of the load is re-distributed across 9 remaining nodes, so per-node workload increase is `(1/10/9)/(1/10) = 1/9 =~ 11%`.

- Adding more CPU and RAM to existing `vmstorage` nodes (aka vertical scaling) increases the number
  of [active time series](https://docs.victoriametrics.com/faq/#what-is-an-active-time-series) the cluster can handle.
  It is preferred to add more `vmstorage` nodes over adding more CPU and RAM to existing `vmstorage` nodes, since higher number of `vmstorage` nodes
  increases cluster stability and improves query performance over time series with [high churn rate](https://docs.victoriametrics.com/faq/#what-is-high-churn-rate).

- Adding more `vminsert` nodes increases the maximum possible data ingestion speed, since the ingested data may be split among bigger number of `vminsert` nodes.

- Adding more `vmselect` nodes increases the maximum possible queries rate, since the incoming concurrent requests may be split among bigger number of `vmselect` nodes.

Steps to add `vmstorage` node:

1. Start new `vmstorage` node with the same `-retentionPeriod` as existing nodes in the cluster.
1. Gradually restart all the `vmselect` nodes with new `-storageNode` arg containing `<new_vmstorage_host>`.
1. Gradually restart all the `vminsert` nodes with new `-storageNode` arg containing `<new_vmstorage_host>`.

In order to handle uneven disk space usage distribution after adding new `vmstorage` node it is possible to update `vminsert` configuration to route newly ingested metrics only to new storage nodes. Once disk usage will be similar configuration can be updated to include all nodes again. Note that `vmselect` nodes need to reference all storage nodes for querying.

## Updating / reconfiguring cluster nodes

All the node types - `vminsert`, `vmselect` and `vmstorage` - may be updated via graceful shutdown.
Send `SIGINT` signal to the corresponding process, wait until it finishes and then start new version
with new configs.

There are the following cluster update / upgrade approaches exist:

### No downtime strategy

Gracefully restart every node in the cluster one-by-one with the updated config / upgraded binary.

It is recommended restarting the nodes in the following order:

1. Restart `vmstorage` nodes.
1. Restart `vminsert` nodes.
1. Restart `vmselect` nodes.

This strategy allows upgrading the cluster without downtime if the following conditions are met:

- The cluster has at least a pair of nodes of each type - `vminsert`, `vmselect` and `vmstorage`,
  so it can continue to accept new data and serve incoming requests when a single node is temporary unavailable
  during its restart. See [cluster availability docs](#cluster-availability) for details.
- The cluster has enough compute resources (CPU, RAM, network bandwidth, disk IO) for processing
  the current workload when a single node of any type (`vminsert`, `vmselect` or `vmstorage`)
  is temporarily unavailable during its restart.
- The updated config / upgraded binary is compatible with the remaining components in the cluster.
  See the [CHANGELOG](https://docs.victoriametrics.com/changelog/) for compatibility notes between different releases.

If at least a single condition isn't met, then the rolling restart may result in cluster unavailability
during the config update / version upgrade. In this case the following strategy is recommended.

### Minimum downtime strategy

1. Gracefully stop all the `vminsert` and `vmselect` nodes in parallel.
1. Gracefully restart all the `vmstorage` nodes in parallel.
1. Start all the `vminsert` and `vmselect` nodes in parallel.

The cluster is unavailable for data ingestion and querying when performing the steps above.
The downtime is minimized by restarting cluster nodes in parallel at every step above.
The `minimum downtime` strategy has the following benefits comparing to `no downtime` strategy:

- It allows performing config update / version upgrade with minimum disruption
  when the previous config / version is incompatible with the new config / version.
- It allows performing config update / version upgrade with minimum disruption
  when the cluster has no enough compute resources (CPU, RAM, disk IO, network bandwidth)
  for rolling upgrade.
- It allows minimizing the duration of config update / version upgrade for clusters with big number of nodes
  of for clusters with big `vmstorage` nodes, which may take long time for graceful restart.

## Improving re-routing performance during restart

`vmstorage` nodes may experience increased usage for CPU, RAM and disk IO during
[rolling restarts](https://docs.victoriametrics.com/cluster-victoriametrics/#no-downtime-strategy),
since they need to process higher load when some of `vmstorage` nodes are temporarily unavailable in the cluster.

The following approaches can be used for reducing resource usage at `vmstorage` nodes during rolling restart:

- To pass `-disableReroutingOnUnavailable` command-line flag to `vminsert` nodes, so they pause data ingestion when `vmstorage` nodes are restarted
  instead of re-routing the ingested data to other available `vmstorage` nodes.
  Note that the `-disableReroutingOnUnavailable` flag may pause data ingestion for long time when some `vmstorage` nodes are unavailable
  for long time.

- To pass bigger values to `-storage.vminsertConnsShutdownDuration` (available from [v1.95.0](https://docs.victoriametrics.com/changelog/#v1950))
  command-line flag at `vmstorage` nodes.In this case `vmstorage` increases the interval between gradual closing of `vminsert` connections during graceful shutdown.
  This reduces data ingestion slowdown during rollout restarts.

  Make sure that the `-storage.vminsertConnsShutdownDuration` is smaller than the graceful shutdown timeout configured at the system which manages `vmstorage`
  (e.g. Docker, Kubernetes, systemd, etc.). Otherwise the system may kill `vmstorage` node before it finishes gradual closing of `vminsert` connections.

See also [minimum downtime strategy](#minimum-downtime-strategy).


## Cluster availability

VictoriaMetrics cluster architecture prioritizes availability over data consistency.
This means that the cluster remains available for data ingestion and data querying
if some of its components are temporarily unavailable.

VictoriaMetrics cluster remains available if the following conditions are met:

- HTTP load balancer must stop routing requests to unavailable `vminsert` and `vmselect` nodes
  ([vmauth](https://docs.victoriametrics.com/vmauth/) stops routing requests to unavailable nodes).

- At least a single `vminsert` node must remain available in the cluster for processing data ingestion workload.
  The remaining active `vminsert` nodes must have enough compute capacity (CPU, RAM, network bandwidth)
  for handling the current data ingestion workload.
  If the remaining active `vminsert` nodes have no enough resources for processing the data ingestion workload,
  then arbitrary delays may occur during data ingestion.
  See [capacity planning](#capacity-planning) and [cluster resizing](#cluster-resizing-and-scalability) docs for more details.

- At least a single `vmselect` node must remain available in the cluster for processing query workload.
  The remaining active `vmselect` nodes must have enough compute capacity (CPU, RAM, network bandwidth, disk IO)
  for handling the current query workload.
  If the remaining active `vmselect` nodes have no enough resources for processing query workload,
  then arbitrary failures and delays may occur during query processing.
  See [capacity planning](#capacity-planning) and [cluster resizing](#cluster-resizing-and-scalability) docs for more details.

- At least a single `vmstorage` node must remain available in the cluster for accepting newly ingested data
  and for processing incoming queries. The remaining active `vmstorage` nodes must have enough compute capacity
  (CPU, RAM, network bandwidth, disk IO, free disk space) for  handling the current workload.
  If the remaining active `vmstorage` nodes have no enough resources for processing query workload,
  then arbitrary failures and delay may occur during data ingestion and query processing.
  See [capacity planning](#capacity-planning) and [cluster resizing](#cluster-resizing-and-scalability) docs for more details.

The cluster works in the following way when some of `vmstorage` nodes are unavailable:

- `vminsert` re-routes newly ingested data from unavailable `vmstorage` nodes to remaining healthy `vmstorage` nodes.
  This guarantees that the newly ingested data is properly saved if the healthy `vmstorage` nodes have enough CPU, RAM, disk IO and network bandwidth
  for processing the increased data ingestion workload.
  `vminsert` spreads evenly the additional data among the healthy `vmstorage` nodes in order to spread evenly
  the increased load on these nodes. During re-routing, healthy `vmstorage` nodes will experience higher resource usage
  and increase in number of [active time series](https://docs.victoriametrics.com/faq/#what-is-an-active-time-series).

- `vmselect` continues serving queries if at least a single `vmstorage` nodes is available.
  It marks responses as partial for queries served from the remaining healthy `vmstorage` nodes,
  since such responses may miss historical data stored on the temporarily unavailable `vmstorage` nodes.
  Every partial JSON response contains `"isPartial": true` option.
  If you prefer consistency over availability, then run `vmselect` nodes with `-search.denyPartialResponse` command-line flag.
  In this case `vmselect` returns an error if at least a single `vmstorage` node is unavailable.
  Another option is to pass `deny_partial_response=1` query arg to requests to `vmselect` nodes.

  `vmselect` also accepts `-replicationFactor=N` command-line flag. This flag instructs `vmselect` to return full response
  if less than `-replicationFactor` vmstorage nodes are unavailable during querying, since it assumes that the remaining
  `vmstorage` nodes contain the full data. See [these docs](#replication-and-data-safety) for details.

  It is also possible to configure independent replication factor per distinct `vmstorage` groups - see [these docs](#vmstorage-groups-at-vmselect).

`vmselect` doesn't serve partial responses for API handlers returning [raw datapoints](https://docs.victoriametrics.com/keyconcepts/#raw-samples),
since users usually expect this data is always complete. The following handlers return raw samples:

- [`/api/v1/export*` endpoints](https://docs.victoriametrics.com/#how-to-export-time-series)
- [`/api/v1/query`](https://docs.victoriametrics.com/url-examples/#apiv1query) when the `query` contains [series selector](https://docs.victoriametrics.com/keyconcepts/#filtering)
  ending with some duration in square brackets. For example, `/api/v1/query?query=up[1h]&time=2024-01-02T03:00:00Z`.
  This query returns [raw samples](https://docs.victoriametrics.com/keyconcepts/#raw-samples) for [time series](https://docs.victoriametrics.com/keyconcepts/#time-series)
  with the `up` name on the time range `(2024-01-02T02:00:00 .. 2024-01-02T03:00:00]`. See [this article](https://valyala.medium.com/analyzing-prometheus-data-with-external-tools-5f3e5e147639)
  for details.

Data replication can be used for increasing storage durability. See [these docs](#replication-and-data-safety) for details.

## Capacity planning

VictoriaMetrics uses lower amounts of CPU, RAM and storage space on production workloads compared to competing solutions (Prometheus, Thanos, Cortex, TimescaleDB, InfluxDB, QuestDB, M3DB) according to [our case studies](https://docs.victoriametrics.com/casestudies/).

Each node type - `vminsert`, `vmselect` and `vmstorage` - can run on the most suitable hardware. Cluster capacity scales linearly with the available resources. The needed amounts of CPU and RAM per each node type highly depends on the workload - the number of [active time series](https://docs.victoriametrics.com/faq/#what-is-an-active-time-series), [series churn rate](https://docs.victoriametrics.com/faq/#what-is-high-churn-rate), query types, query qps, etc. It is recommended setting up a test VictoriaMetrics cluster for your production workload and iteratively scaling per-node resources and the number of nodes per node type until the cluster becomes stable. It is recommended setting up [monitoring for the cluster](#monitoring). It helps to determine bottlenecks in cluster setup. It is also recommended following [the troubleshooting docs](https://docs.victoriametrics.com/#troubleshooting).

The needed storage space for the given retention (the retention is set via `-retentionPeriod` command-line flag at `vmstorage`) can be extrapolated from disk space usage in a test run. For example, if the storage space usage is 10GB after a day-long test run on a production workload, then it will need at least `10GB*100=1TB` of disk space for `-retentionPeriod=100d` (100-days retention period). Storage space usage can be monitored with [the official Grafana dashboard for VictoriaMetrics cluster](#monitoring).

It is recommended leaving the following amounts of spare resources:

- 50% of free RAM across all the node types for reducing the probability of OOM (out of memory) crashes and slowdowns during temporary spikes in workload.
- 50% of spare CPU across all the node types for reducing the probability of slowdowns during temporary spikes in workload.
- At least 20% of free storage space at the directory pointed by `-storageDataPath` command-line flag at `vmstorage` nodes. See also `-storage.minFreeDiskSpaceBytes` command-line flag [description for vmstorage](#list-of-command-line-flags-for-vmstorage).

Increase free storage space and `-storage.minFreeDiskSpaceBytes` to match at least the amount of data you plan to ingest in a calendar month: on each vmstorage pod, the monthly final deduplication process will temporarily need as much space as is used for the previous month's data, before it can free up space. For example, if you have a 3 month retention period and you want to keep at least 10 % space free at all times, you could pick 35 % of your total space as value. When some of your vmstorage pods are in [read-only mode](#readonly-mode), the remaining pods will have a higher share of the total data ingestion, and will therefore need more free space the next month.

Some capacity planning tips for VictoriaMetrics cluster:

- The [replication](#replication-and-data-safety) increases the amounts of needed resources for the cluster by up to `N` times where `N` is replication factor. This is because `vminsert` stores `N` copies of every ingested sample on distinct `vmstorage` nodes. These copies are de-duplicated by `vmselect` during querying. The most cost-efficient and performant solution for data durability is to rely on replicated durable persistent disks such as [Google Compute persistent disks](https://cloud.google.com/compute/docs/disks#pdspecs) instead of using the [replication at VictoriaMetrics level](#replication-and-data-safety).
- It is recommended to run a cluster with big number of small `vmstorage` nodes instead of a cluster with small number of big `vmstorage` nodes. This increases chances that the cluster remains available and stable when some of `vmstorage` nodes are temporarily unavailable during maintenance events such as upgrades, configuration changes or migrations. For example, when a cluster contains 10 `vmstorage` nodes and a single node becomes temporarily unavailable, then the workload on the remaining 9 nodes increases by `1/9=11%`. When a cluster contains 3 `vmstorage` nodes and a single node becomes temporarily unavailable, then the workload on the remaining 2 nodes increases by `1/2=50%`. The remaining `vmstorage` nodes may have no enough free capacity for handling the increased workload. In this case the cluster may become overloaded, which may result to decreased availability and stability.
- Cluster capacity for [active time series](https://docs.victoriametrics.com/faq/#what-is-an-active-time-series) can be increased by increasing RAM and CPU resources per each `vmstorage` node or by adding new `vmstorage` nodes.
- Query latency can be reduced by increasing CPU resources per each `vmselect` node, since each incoming query is processed by a single `vmselect` node. Performance for heavy queries scales with the number of available CPU cores at `vmselect` node, since `vmselect` processes time series referred by the query on all the available CPU cores.
- If the cluster needs to process incoming queries at a high rate, then its capacity can be increased by adding more `vmselect` nodes, so incoming queries could be spread among bigger number of `vmselect` nodes.
- By default `vminsert` compresses the data it sends to `vmstorage` in order to reduce network bandwidth usage. The compression takes additional CPU resources at `vminsert`. If `vminsert` nodes have limited CPU, then the compression can be disabled by passing `-rpc.disableCompression` command-line flag at `vminsert` nodes.
- By default `vmstorage` compresses the data it sends to `vmselect` during queries in order to reduce network bandwidth usage. The compression takes additional CPU resources at `vmstorage`. If `vmstorage` nodes have limited CPU, then the compression can be disabled by passing `-rpc.disableCompression` command-line flag at `vmstorage` nodes.

See also [resource usage limits docs](#resource-usage-limits).

## Resource usage limits

By default, cluster components of VictoriaMetrics are tuned for an optimal resource usage under typical workloads.
Some workloads may need fine-grained resource usage limits. In these cases the following command-line flags may be useful:

- `-memory.allowedPercent` and `-memory.allowedBytes` limit the amounts of memory, which may be used for various internal caches
  at all the cluster components of VictoriaMetrics - `vminsert`, `vmselect` and `vmstorage`. Note that VictoriaMetrics components may use more memory,
  since these flags don't limit additional memory, which may be needed on a per-query basis.
- `-search.maxMemoryPerQuery` limits the amounts of memory, which can be used for processing a single query at `vmselect` node.
  Queries, which need more memory, are rejected. Heavy queries, which select big number of time series,
  may exceed the per-query memory limit by a small percent. The total memory limit for concurrently executed queries can be estimated
  as `-search.maxMemoryPerQuery` multiplied by `-search.maxConcurrentRequests`.
- `-search.maxUniqueTimeseries` at `vmselect` component limits the number of unique time series a single query can find and process.
  `vmselect` passes the limit to `vmstorage` component, which keeps in memory some metainformation about the time series located
  by each query and spends some CPU time for processing the found time series. This means that the maximum memory usage and CPU usage
  a single query can use at `vmstorage` is proportional to `-search.maxUniqueTimeseries`.
- `-search.maxQueryDuration` at `vmselect` limits the duration of a single query. If the query takes longer than the given duration, then it is canceled.
  This allows saving CPU and RAM at `vmselect` and `vmstorage` when executing unexpectedly heavy queries.
  The limit can be altered for each query by passing `timeout` GET parameter, but can't exceed the limit specified via `-search.maxQueryDuration` command-line flag.
- `-search.maxConcurrentRequests` at `vmselect` and `vmstorage` limits the number of concurrent requests a single `vmselect` / `vmstorage` node can process.
  Bigger number of concurrent requests usually require bigger amounts of memory at both `vmselect` and `vmstorage`.
  For example, if a single query needs 100 MiB of additional memory during its execution, then 100 concurrent queries
  may need `100 * 100 MiB = 10 GiB` of additional memory. So it is better to limit the number of concurrent queries,
  while pausing additional incoming queries if the concurrency limit is reached.
  `vmselect` and `vmstorage` provides `-search.maxQueueDuration` command-line flag for limiting the maximum wait time for paused queries.
  See also `-search.maxMemoryPerQuery` command-line flag at `vmselect`.
- `-search.maxQueueDuration` at `vmselect` and `vmstorage` limits the maximum duration queries may wait for execution when `-search.maxConcurrentRequests`
  concurrent queries are executed.
- `-search.ignoreExtraFiltersAtLabelsAPI` at `vmselect` enables ignoring of `match[]`, [`extra_filters[]` and `extra_label`](https://docs.victoriametrics.com/#prometheus-querying-api-enhancements)
  query args at [/api/v1/labels](https://docs.victoriametrics.com/url-examples/#apiv1labels) and
  [/api/v1/label/.../values](https://docs.victoriametrics.com/url-examples/#apiv1labelvalues).
  This may be useful for reducing the load on `vmstorage` if the provided extra filters match too many time series.
  The downside is that the endpoints can return labels and series, which do not match the provided extra filters.
- `-search.maxSamplesPerSeries` at `vmselect` limits the number of raw samples the query can process per each time series.
  `vmselect` processes raw samples sequentially per each found time series during the query. It unpacks raw samples on the selected time range
  per each time series into memory and then applies the given [rollup function](https://docs.victoriametrics.com/metricsql/#rollup-functions).
  The `-search.maxSamplesPerSeries` command-line flag allows limiting memory usage at `vmselect` in the case when the query is executed on a time range,
  which contains hundreds of millions of raw samples per each located time series.
- `-search.maxSamplesPerQuery` at `vmselect` limits the number of raw samples a single query can process. This allows limiting CPU usage at `vmselect` for heavy queries.
- `-search.maxResponseSeries` at `vmselect` limits the number of time series a single query can return
  from [`/api/v1/query`](https://docs.victoriametrics.com/keyconcepts/#instant-query) and [`/api/v1/query_range`](https://docs.victoriametrics.com/keyconcepts/#range-query).
- `-search.maxPointsPerTimeseries` limits the number of calculated points, which can be returned per each
  matching time series from [range query](https://docs.victoriametrics.com/keyconcepts/#range-query).
- `-search.maxPointsSubqueryPerTimeseries` limits the number of calculated points, which can be generated
  per each matching time series during [subquery](https://docs.victoriametrics.com/metricsql/#subqueries) evaluation.
- `-search.maxSeriesPerAggrFunc` limits the number of time series, which can be generated by [MetricsQL aggregate functions](https://docs.victoriametrics.com/metricsql/#aggregate-functions) in a single query.
- `-search.maxSeries` at `vmselect` limits the number of time series, which may be returned from
  [/api/v1/series](https://docs.victoriametrics.com/url-examples/#apiv1series).
  This endpoint is used mostly by Grafana for auto-completion of metric names, label names and label values.
  Queries to this endpoint may take big amounts of CPU time and memory at `vmstorage` and `vmselect` when the database contains
  big number of unique time series because of [high churn rate](https://docs.victoriametrics.com/faq/#what-is-high-churn-rate).
  In this case it might be useful to set the `-search.maxSeries` to quite low value in order limit CPU and memory usage.
- `-search.maxDeleteSeries` at `vmselect` limits the number of unique time
  series that can be deleted by a single
  [/api/v1/admin/tsdb/delete_series](https://docs.victoriametrics.com/url-examples/#apiv1admintsdbdelete_series)
  call. Deleting too many time series may require big amount of CPU and memory
  at `vmstorage` and this limit guards against unplanned resource usage spikes.
  Also see [How to delete time series](#how-to-delete-time-series) section to
  learn about different ways of deleting series.
- `-search.maxTagKeys` at `vmstorage` limits the number of items, which may be returned from
  [/api/v1/labels](https://docs.victoriametrics.com/url-examples/#apiv1labels). This endpoint is used mostly by Grafana
  for auto-completion of label names. Queries to this endpoint may take big amounts of CPU time and memory at `vmstorage` and `vmselect`
  when the database contains big number of unique time series because of [high churn rate](https://docs.victoriametrics.com/faq/#what-is-high-churn-rate).
  In this case it might be useful to set the `-search.maxTagKeys` to quite low value in order to limit CPU and memory usage.
  See also `-search.maxLabelsAPIDuration` and `-search.maxLabelsAPISeries`.
- `-search.maxTagValues` at `vmstorage` limits the number of items, which may be returned from
  [/api/v1/label/.../values](https://docs.victoriametrics.com/url-examples/#apiv1labelvalues). This endpoint is used mostly by Grafana
  for auto-completion of label values. Queries to this endpoint may take big amounts of CPU time and memory at `vmstorage` and `vmselect`
  when the database contains big number of unique time series because of [high churn rate](https://docs.victoriametrics.com/faq/#what-is-high-churn-rate).
  In this case it might be useful to set the `-search.maxTagValues` to quite low value in order to limit CPU and memory usage.
  See also `-search.maxLabelsAPIDuration` and `-search.maxLabelsAPISeries`.
- `-search.maxLabelsAPISeries` at `vmselect` limits the number of time series, which can be scanned
  when performing [/api/v1/labels](https://docs.victoriametrics.com/url-examples/#apiv1labels),
  [/api/v1/label/.../values](https://docs.victoriametrics.com/url-examples/#apiv1labelvalues)
  or [/api/v1/series](https://docs.victoriametrics.com/url-examples/#apiv1series) requests.
  These endpoints are used mostly by Grafana for auto-completion of label names and label values. Queries to these endpoints may take big amounts of CPU time and memory
  when the database contains big number of unique time series because of [high churn rate](https://docs.victoriametrics.com/faq/#what-is-high-churn-rate).
  In this case it might be useful to set the `-search.maxLabelsAPISeries` to quite low value in order to limit CPU and memory usage.
  See also `-search.maxLabelsAPIDuration` and `-search.ignoreExtraFiltersAtLabelsAPI`.
- `-search.maxLabelsAPIDuration` at `vmselect` limits the duration for requests to [/api/v1/labels](https://docs.victoriametrics.com/url-examples/#apiv1labels),
  [/api/v1/label/.../values](https://docs.victoriametrics.com/url-examples/#apiv1labelvalues)
  or [/api/v1/series](https://docs.victoriametrics.com/url-examples/#apiv1series).
  The limit can be altered for each query by passing `timeout` GET parameter, but can't exceed the limit specified via cmd-line flag.
  These endpoints are used mostly by Grafana for auto-completion of label names and label values. Queries to these endpoints may take big amounts of CPU time and memory
  when the database contains big number of unique time series because of [high churn rate](https://docs.victoriametrics.com/faq/#what-is-high-churn-rate).
  In this case it might be useful to set the `-search.maxLabelsAPIDuration` to quite low value in order to limit CPU and memory usage.
  See also `-search.maxLabelsAPISeries` and `-search.ignoreExtraFiltersAtLabelsAPI`.
- `-storage.maxDailySeries` at `vmstorage` can be used for limiting the number of time series seen per day aka
  [time series churn rate](https://docs.victoriametrics.com/faq/#what-is-high-churn-rate). See [cardinality limiter docs](#cardinality-limiter).
- `-storage.maxHourlySeries` at `vmstorage` can be used for limiting the number of [active time series](https://docs.victoriametrics.com/faq/#what-is-an-active-time-series).
  See [cardinality limiter docs](#cardinality-limiter).

See also [capacity planning docs](#capacity-planning) and [cardinality limiter in vmagent](https://docs.victoriametrics.com/vmagent/#cardinality-limiter).

## High availability

The database is considered highly available if it continues accepting new data and processing incoming queries when some of its components are temporarily unavailable.
VictoriaMetrics cluster is highly available according to this definition - see [cluster availability docs](#cluster-availability).

It is recommended to run all the components for a single cluster in the same subnetwork with high bandwidth, low latency and low error rates.
This improves cluster performance and availability. It isn't recommended spreading components for a single cluster
across multiple availability zones, since cross-AZ network usually has lower bandwidth, higher latency and higher
error rates comparing the network inside a single AZ.

If you need multi-AZ setup, then it is recommended running independent clusters in each AZ and setting up
[vmagent](https://docs.victoriametrics.com/vmagent/) in front of these clusters, so it could replicate incoming data
into all the cluster - see [these docs](https://docs.victoriametrics.com/vmagent/#multitenancy) for details.
Then an additional `vmselect` nodes can be configured for reading the data from multiple clusters according to [these docs](#multi-level-cluster-setup).


## Multi-level cluster setup

`vmselect` nodes can be queried by other `vmselect` nodes if they run with `-clusternativeListenAddr` command-line flag.
For example, if `vmselect` is started with `-clusternativeListenAddr=:8401`, then it can accept queries from another `vmselect` nodes at TCP port 8401
in the same way as `vmstorage` nodes do. This allows chaining `vmselect` nodes and building multi-level cluster topologies.
For example, the top-level `vmselect` node can query second-level `vmselect` nodes in different availability zones (AZ),
while the second-level `vmselect` nodes can query `vmstorage` nodes in local AZ. See also [vmstorage groups at vmselect](#vmstorage-groups-at-vmselect).

`vminsert` nodes can accept data from another `vminsert` nodes if they run with `-clusternativeListenAddr` command-line flag.
For example, if `vminsert` is started with `-clusternativeListenAddr=:8400`, then it can accept data from another `vminsert` nodes at TCP port 8400
in the same way as `vmstorage` nodes do. This allows chaining `vminsert` nodes and building multi-level cluster topologies.
For example, the top-level `vminsert` node can replicate data among the second level of `vminsert` nodes located in distinct availability zones (AZ),
while the second-level `vminsert` nodes can spread the data among `vmstorage` nodes in local AZ.

The multi-level cluster setup for `vminsert` nodes has the following shortcomings because of synchronous replication and data sharding:

* Data ingestion speed is limited by the slowest link to AZ.
* `vminsert` nodes at top level re-route incoming data to the remaining AZs when some AZs are temporarily unavailable. This results in data gaps at AZs which were temporarily unavailable.

These issues are addressed by [vmagent](https://docs.victoriametrics.com/vmagent/) when it runs in [multitenancy mode](https://docs.victoriametrics.com/vmagent/#multitenancy).
`vmagent` buffers data, which must be sent to a particular AZ, when this AZ is temporarily unavailable. The buffer is stored on disk. The buffered data is sent to AZ as soon as it becomes available.

## vmstorage groups at vmselect

`vmselect` can be configured to query multiple distinct groups of `vmstorage` nodes with individual `-replicationFactor` per each group.
The following format for `-storageNode` command-line flag value should be used for assigning a particular `addr` of `vmstorage` to a particular `groupName` -
`-storageNode=groupName/addr`. The `groupName` can contain arbitrary value. The only rule is that every `vmstorage` group must have an unique name.

For example, the following command runs `vmselect`, which continues returning full responses if up to one node per each group is temporarily unavailable
because the given `-replicationFactor=2` is applied individually per each group:

```
/path/to/vmselect \
 -replicationFactor=2 \
 -storageNode=g1/host1,g1/host2,g1/host3 \
 -storageNode=g2/host4,g2/host5,g2/host6 \
 -storageNode=g3/host7,g3/host8,g3/host9
```

It is possible specifying distinct `-replicationFactor` per each group via the following format - `-replicationFactor=groupName:rf`.
For example, the following command runs `vmselect`, which uses `-replicationFactor=3` for the group `g1`, `-replicationFactor=2` for the group `g2`
and `-replicationFactor=1` for the group `g3`:

```
/path/to/vmselect \
 -replicationFactor=g1:3 \
 -storageNode=g1/host1,g1/host2,g1/host3 \
 -replicationFactor=g2:2 \
 -storageNode=g2/host4,g2/host5,g2/host6 \
 -replicationFactor=g3:1 \
 -storageNode=g3/host4,g3/host5,g3/host6
```

If every ingested sample is replicated across multiple `vmstorage` groups, then pass `-globalReplicationFactor=N` command-line flag to `vmselect`,
so it could continue returning full responses if up to `N-1` `vmstorage` groups are temporarily unavailable.
For example, the following command runs `vmselect`, which continues returning full responses if any number of `vmstorage` nodes
in a single `vmstorage` group are temporarily unavailable:

```
/path/to/vmselect \
 -globalReplicationFactor=2 \
 -storageNode=g1/host1,g1/host2,g1/host3 \
 -storageNode=g2/host4,g2/host5,g2/host6 \
 -storageNode=g3/host7,g3/host8,g3/host9
```

It is OK to mix `-replicationFactor` and `-globalReplicationFactor`. For example, the following command runs `vmselect`, which continues returning full responses
if any number of `vmstorage` nodes in a single `vmstorage` group are temporarily unavailable and the remaining groups contain up to two unavailable `vmstorage` node:

```
/path/to/vmselect \
 -globalReplicationFactor=2 \
 -replicationFactor=3 \
 -storageNode=g1/host1,g1/host2,g1/host3 \
 -storageNode=g2/host4,g2/host5,g2/host6 \
 -storageNode=g3/host7,g3/host8,g3/host9
```

See also [multi-level cluster setup](#multi-level-cluster-setup).

## Helm

Helm chart simplifies managing cluster version of VictoriaMetrics in Kubernetes.
It is available in the [helm-charts](https://github.com/VictoriaMetrics/helm-charts) repository.

## Kubernetes operator

[K8s operator](https://github.com/VictoriaMetrics/operator) simplifies managing VictoriaMetrics components in Kubernetes.

## Replication and data safety

By default, VictoriaMetrics offloads replication to the underlying storage pointed by `-storageDataPath` such as [Google compute persistent disk](https://cloud.google.com/compute/docs/disks#pdspecs),
which guarantees data durability. VictoriaMetrics supports application-level replication if replicated durable persistent disks cannot be used for some reason.

The replication can be enabled by passing `-replicationFactor=N` command-line flag to `vminsert`. This instructs `vminsert` to store `N` copies for every ingested sample
on `N` distinct `vmstorage` nodes. This guarantees that all the stored data remains available for querying if up to `N-1` `vmstorage` nodes are unavailable.

Passing `-replicationFactor=N` command-line flag to `vmselect` instructs it to not mark responses as `partial` if less than `-replicationFactor` vmstorage nodes are unavailable during the query.
See [cluster availability docs](#cluster-availability) for details.

The cluster must contain at least `2*N-1` `vmstorage` nodes, where `N` is replication factor, in order to maintain the given replication factor
for newly ingested data when `N-1` of storage nodes are unavailable.

VictoriaMetrics stores timestamps with millisecond precision, so `-dedup.minScrapeInterval=1ms` command-line flag must be passed to `vmselect` nodes when the replication is enabled,
so they could de-duplicate replicated samples obtained from distinct `vmstorage` nodes during querying. If duplicate data is pushed to VictoriaMetrics
from identically configured [vmagent](https://docs.victoriametrics.com/vmagent/) instances or Prometheus instances, then the `-dedup.minScrapeInterval` must be set
to `scrape_interval` from scrape configs according to [deduplication docs](#deduplication).

Note that [replication doesn't save from disaster](https://medium.com/@valyala/speeding-up-backups-for-big-time-series-databases-533c1a927883),
so it is recommended performing regular backups. See [these docs](#backups) for details.

Note that the replication increases resource usage - CPU, RAM, disk space, network bandwidth - by up to `-replicationFactor=N` times, because `vminsert` stores `N` copies
of incoming data to distinct `vmstorage` nodes and `vmselect` needs to de-duplicate the replicated data obtained from `vmstorage` nodes during querying.
So it is more cost-effective to offload the replication to underlying replicated durable storage pointed by `-storageDataPath`
such as [Google Compute Engine persistent disk](https://cloud.google.com/compute/docs/disks/#pdspecs), which is protected from data loss and data corruption.
It also provides consistently high performance and [may be resized](https://cloud.google.com/compute/docs/disks/add-persistent-disk) without downtime.
HDD-based persistent disks should be enough for the majority of use cases. It is recommended using durable replicated persistent volumes in Kubernetes.

## Deduplication

Cluster version of VictoriaMetrics supports data deduplication in the same way as single-node version do. 
See [these docs](https://docs.victoriametrics.com/#deduplication) for details. The only difference is that 
deduplication can't be guaranteed when samples and sample duplicates for the same time series end up on different 
`vmstorage` nodes. This could happen in the following scenarios:

* when adding/removing `vmstorage` nodes a new samples for time series will be re-routed to another `vmstorage` nodes;
* when `vmstorage` nodes are temporarily unavailable (for instance, during their restart). Then new samples are re-routed to the remaining available `vmstorage` nodes;
* when `vmstorage` node has no enough capacity for processing incoming data stream. Then `vminsert` re-routes new samples to other `vmstorage` nodes.

It is recommended to set **the same** `-dedup.minScrapeInterval` command-line flag value to both `vmselect` and `vmstorage` nodes
to ensure query results consistency, even if storage layer didn't complete deduplication yet.

## Backups

It is recommended performing periodical backups from [instant snapshots](https://medium.com/@valyala/how-victoriametrics-makes-instant-snapshots-for-multi-terabyte-time-series-data-e1f3fb0e0282)
for protecting from user errors such as accidental data deletion.

The following steps must be performed for each `vmstorage` node for creating a backup:

1. Create an instant snapshot by navigating to `/snapshot/create` HTTP handler. It will create snapshot and return its name.
1. Archive the created snapshot from `<-storageDataPath>/snapshots/<snapshot_name>` folder using [vmbackup](https://docs.victoriametrics.com/vmbackup/).
   The archival process doesn't interfere with `vmstorage` work, so it may be performed at any suitable time.
1. Delete unused snapshots via `/snapshot/delete?snapshot=<snapshot_name>` or `/snapshot/delete_all` in order to free up occupied storage space.

There is no need in synchronizing backups among all the `vmstorage` nodes.

Restoring from backup:

1. Stop `vmstorage` node with `kill -INT`.
1. Restore data from backup using [vmrestore](https://docs.victoriametrics.com/vmrestore/) into `-storageDataPath` directory.
1. Start `vmstorage` node.

## Retention filters

[VictoriaMetrics enterprise](https://docs.victoriametrics.com/enterprise/) supports configuring multiple retentions for distinct sets of time series
by passing `-retentionFilter` command-line flag to `vmstorage` nodes. See [these docs](https://docs.victoriametrics.com/#retention-filters) for details on this feature.

Additionally, enterprise version of VictoriaMetrics cluster supports multiple retentions for distinct sets of [tenants](#multitenancy)
by specifying filters on `vm_account_id` and/or `vm_project_id` pseudo-labels in `-retentionFilter` command-line flag.
If the tenant doesn't match specified `-retentionFilter` options, then the global `-retentionPeriod` is used for it.

For example, the following config sets retention to 1 day for [tenants](#multitenancy) with `accountID` starting from `42`,
then sets retention to 3 days for time series with label `env="dev"` or `env="prod"` from any tenant,
while the rest of tenants will have 4 weeks retention:

```
-retentionFilter='{vm_account_id=~"42.*"}:1d' -retentionFilter='{env=~"dev|staging"}:3d' -retentionPeriod=4w
```

It is OK to mix filters on real labels with filters on `vm_account_id` and `vm_project_id` pseudo-labels.
For example, the following config sets retention to 5 days for time series with `env="dev"` label from [tenant](#multitenancy) `accountID=5`:

```
-retentionFilter='{vm_account_id="5",env="dev"}:5d'
```

See also [these docs](https://docs.victoriametrics.com/#retention-filters) for additional details on retention filters.
See also [downsampling](#downsampling).

Enterprise binaries can be downloaded and evaluated for free from [the releases page](https://github.com/VictoriaMetrics/VictoriaMetrics/releases/latest).
See how to request a free trial license [here](https://victoriametrics.com/products/enterprise/trial/).

## Downsampling

Downsampling is available in [enterprise version of VictoriaMetrics](https://docs.victoriametrics.com/enterprise/).
It is configured with `-downsampling.period` command-line flag according to [these docs](https://docs.victoriametrics.com/#downsampling).

It is possible to downsample series, which belong to a particular [tenant](#multitenancy) by using [filters](https://docs.victoriametrics.com/keyconcepts/#filtering)
on `vm_account_id` or `vm_project_id` pseudo-labels in `-downsampling.period` command-line flag. For example, the following config leaves the last sample per each minute for samples
older than one hour only for [tenants](#multitenancy) with accountID equal to 12 and 42, while series for other tenants are dropped:

```
-downsampling.period='{vm_account_id=~"12|42"}:1h:1m'
```

It is OK to mix filters on real labels with filters on `vm_account_id` and `vm_project_id` pseudo-labels.
For example, the following config instructs leaving the last sample per hour after 30 days for time series with `env="dev"` label from [tenant](#multitenancy) `accountID=5`:

```
-downsampling.period='{vm_account_id="5",env="dev"}:30d:1h'
```

The same flag value must be passed to both `vmstorage` and `vmselect` nodes. Configuring `vmselect` node with `-downsampling.period`
command-line flag makes query results more consistent, because `vmselect` uses the maximum configured downsampling interval
on the requested time range if this time range covers multiple downsampling levels.
For example, if `-downsampling.period=30d:5m` and the query requests the last 60 days of data, then `vmselect`
downsamples all the [raw samples](https://docs.victoriametrics.com/keyconcepts/#raw-samples) on the requested time range
using 5 minute interval. If `-downsampling.period` command-line flag isn't set at `vmselect`,
then query results can be less consistent because of mixing raw and downsampled data.

See also [retention filters](#retention-filters).

Enterprise binaries can be downloaded and evaluated for free from [the releases page](https://github.com/VictoriaMetrics/VictoriaMetrics/releases/latest).
See how to request a free trial license [here](https://victoriametrics.com/products/enterprise/trial/).

## Profiling

All the cluster components provide the following handlers for [profiling](https://blog.golang.org/profiling-go-programs):

- `http://vminsert:8480/debug/pprof/heap` for memory profile and `http://vminsert:8480/debug/pprof/profile` for CPU profile
- `http://vmselect:8481/debug/pprof/heap` for memory profile and `http://vmselect:8481/debug/pprof/profile` for CPU profile
- `http://vmstorage:8482/debug/pprof/heap` for memory profile and `http://vmstorage:8482/debug/pprof/profile` for CPU profile

Example command for collecting cpu profile from `vmstorage` (replace `0.0.0.0` with `vmstorage` hostname if needed):


```sh
curl http://0.0.0.0:8482/debug/pprof/profile > cpu.pprof
```


Example command for collecting memory profile from `vminsert` (replace `0.0.0.0` with `vminsert` hostname if needed):


```sh
curl http://0.0.0.0:8480/debug/pprof/heap > mem.pprof
```

It is safe sharing the collected profiles from security point of view, since they do not contain sensitive information.


## vmalert

vmselect is capable of proxying requests to [vmalert](https://docs.victoriametrics.com/vmalert/)
when `-vmalert.proxyURL` flag is set. Use this feature for the following cases:
* for proxying requests from [Grafana Alerting UI](https://grafana.com/docs/grafana/latest/alerting/);
* for accessing vmalert UI through vmselect Web interface.

For accessing vmalerts UI through vmselect configure `-vmalert.proxyURL` flag and visit
`http://<vmselect>:8481/select/<accountID>/prometheus/vmalert/` link.


## Community and contributions

Feel free asking any questions regarding VictoriaMetrics:

* [Slack Inviter](https://slack.victoriametrics.com/) and [Slack channel](https://victoriametrics.slack.com/)
* [Twitter](https://twitter.com/VictoriaMetrics/)
* [Linkedin](https://www.linkedin.com/company/victoriametrics/)
* [Reddit](https://www.reddit.com/r/VictoriaMetrics/)
* [Telegram-en](https://t.me/VictoriaMetrics_en)
* [Telegram-ru](https://t.me/VictoriaMetrics_ru1)
* [Mastodon](https://mastodon.social/@victoriametrics/)

If you like VictoriaMetrics and want contributing, then please read [these docs](https://docs.victoriametrics.com/contributing/).

## Reporting bugs

Report bugs and propose new features [here](https://github.com/VictoriaMetrics/VictoriaMetrics/issues).

## List of command-line flags

- [List of command-line flags for vminsert](#list-of-command-line-flags-for-vminsert)
- [List of command-line flags for vmselect](#list-of-command-line-flags-for-vmselect)
- [List of command-line flags for vmstorage](#list-of-command-line-flags-for-vmstorage)

### List of command-line flags for vminsert

Below is the output for `/path/to/vminsert -help`:

```
  -blockcache.missesBeforeCaching int
     The number of cache misses before putting the block into cache. Higher values may reduce indexdb/dataBlocks cache size at the cost of higher CPU and disk read usage (default 2)
  -cacheExpireDuration duration
     Items are removed from in-memory caches after they aren't accessed for this duration. Lower values may reduce memory usage at the cost of higher CPU usage. See also -prevCacheRemovalPercent (default 30m0s)
  -cluster.tls
     Whether to use TLS for connections to -storageNode. See https://docs.victoriametrics.com/cluster-victoriametrics/#mtls-protection . This flag is available only in VictoriaMetrics enterprise. See https://docs.victoriametrics.com/enterprise/
  -cluster.tlsCAFile string
     Path to TLS CA file to use for verifying certificates provided by -storageNode if -cluster.tls flag is set. By default system CA is used. See https://docs.victoriametrics.com/cluster-victoriametrics/#mtls-protection . This flag is available only in VictoriaMetrics enterprise. See https://docs.victoriametrics.com/enterprise/
  -cluster.tlsCertFile string
     Path to client-side TLS certificate file to use when connecting to -storageNode if -cluster.tls flag is set. See https://docs.victoriametrics.com/cluster-victoriametrics/#mtls-protection . This flag is available only in VictoriaMetrics enterprise. See https://docs.victoriametrics.com/enterprise/
  -cluster.tlsInsecureSkipVerify
     Whether to skip verification of TLS certificates provided by -storageNode nodes if -cluster.tls flag is set. Note that disabled TLS certificate verification breaks security. This flag is available only in VictoriaMetrics enterprise. See https://docs.victoriametrics.com/enterprise/
  -cluster.tlsKeyFile string
     Path to client-side TLS key file to use when connecting to -storageNode if -cluster.tls flag is set. See https://docs.victoriametrics.com/cluster-victoriametrics/#mtls-protection . This flag is available only in VictoriaMetrics enterprise. See https://docs.victoriametrics.com/enterprise/
  -clusternative.vminsertConnsShutdownDuration duration
     The time needed for gradual closing of upstream vminsert connections during graceful shutdown. Bigger duration reduces spikes in CPU, RAM and disk IO load on the remaining lower-level clusters during rolling restart. Smaller duration reduces the time needed to close all the upstream vminsert connections, thus reducing the time for graceful shutdown. See https://docs.victoriametrics.com/cluster-victoriametrics/#improving-re-routing-performance-during-restart (default 25s)
  -clusternativeListenAddr string
     TCP address to listen for data from other vminsert nodes in multi-level cluster setup. See https://docs.victoriametrics.com/cluster-victoriametrics/#multi-level-cluster-setup . Usually :8400 should be set to match default vmstorage port for vminsert. Disabled work if empty
  -csvTrimTimestamp duration
     Trim timestamps when importing csv data to this duration. Minimum practical duration is 1ms. Higher duration (i.e. 1s) may be used for reducing disk space usage for timestamp data (default 1ms)
  -datadog.maxInsertRequestSize size
     The maximum size in bytes of a single DataDog POST request to /datadog/api/v2/series
     Supports the following optional suffixes for size values: KB, MB, GB, TB, KiB, MiB, GiB, TiB (default 67108864)
  -datadog.sanitizeMetricName
     Sanitize metric names for the ingested DataDog data to comply with DataDog behaviour described at https://docs.datadoghq.com/metrics/custom_metrics/#naming-custom-metrics (default true)
  -denyQueryTracing
     Whether to disable the ability to trace queries. See https://docs.victoriametrics.com/#query-tracing
  -disableRerouting
     Whether to disable re-routing when some of vmstorage nodes accept incoming data at slower speed compared to other storage nodes. Disabled re-routing limits the ingestion rate by the slowest vmstorage node. On the other side, disabled re-routing minimizes the number of active time series in the cluster during rolling restarts and during spikes in series churn rate. See also -disableReroutingOnUnavailable and -dropSamplesOnOverload (default true)
  -disableReroutingOnUnavailable
     Whether to disable re-routing when some of vmstorage nodes are unavailable. Disabled re-routing stops ingestion when some storage nodes are unavailable. On the other side, disabled re-routing minimizes the number of active time series in the cluster during rolling restarts and during spikes in series churn rate. See also -disableRerouting
  -dropSamplesOnOverload
     Whether to drop incoming samples if the destination vmstorage node is overloaded and/or unavailable. This prioritizes cluster availability over consistency, e.g. the cluster continues accepting all the ingested samples, but some of them may be dropped if vmstorage nodes are temporarily unavailable and/or overloaded. The drop of samples happens before the replication, so it's not recommended to use this flag with -replicationFactor enabled.
  -enableTCP6
     Whether to enable IPv6 for listening and dialing. By default, only IPv4 TCP and UDP are used
  -envflag.enable
     Whether to enable reading flags from environment variables in addition to the command line. Command line flag values have priority over values from environment vars. Flags are read only from the command line if this flag isn't set. See https://docs.victoriametrics.com/#environment-variables for more details
  -envflag.prefix string
     Prefix for environment variables if -envflag.enable is set
  -eula
     Deprecated, please use -license or -licenseFile flags instead. By specifying this flag, you confirm that you have an enterprise license and accept the ESA https://victoriametrics.com/legal/esa/ . This flag is available only in Enterprise binaries. See https://docs.victoriametrics.com/enterprise/
  -filestream.disableFadvise
     Whether to disable fadvise() syscall when reading large data files. The fadvise() syscall prevents from eviction of recently accessed data from OS page cache during background merges and backups. In some rare cases it is better to disable the syscall if it uses too much CPU
  -flagsAuthKey value
     Auth key for /flags endpoint. It must be passed via authKey query arg. It overrides -httpAuth.*
     Flag value can be read from the given file when using -flagsAuthKey=file:///abs/path/to/file or -flagsAuthKey=file://./relative/path/to/file . Flag value can be read from the given http/https url when using -flagsAuthKey=http://host/path or -flagsAuthKey=https://host/path
  -fs.disableMmap
     Whether to use pread() instead of mmap() for reading data files. By default, mmap() is used for 64-bit arches and pread() is used for 32-bit arches, since they cannot read data files bigger than 2^32 bytes in memory. mmap() is usually faster for reading small data chunks than pread()
  -graphite.sanitizeMetricName
     Sanitize metric names for the ingested Graphite data. See https://docs.victoriametrics.com/#how-to-send-data-from-graphite-compatible-agents-such-as-statsd
  -graphiteListenAddr string
     TCP and UDP address to listen for Graphite plaintext data. Usually :2003 must be set. Doesn't work if empty. See also -graphiteListenAddr.useProxyProtocol
  -graphiteListenAddr.useProxyProtocol
     Whether to use proxy protocol for connections accepted at -graphiteListenAddr . See https://www.haproxy.org/download/1.8/doc/proxy-protocol.txt
  -graphiteTrimTimestamp duration
     Trim timestamps for Graphite data to this duration. Minimum practical duration is 1s. Higher duration (i.e. 1m) may be used for reducing disk space usage for timestamp data (default 1s)
  -http.connTimeout duration
     Incoming connections to -httpListenAddr are closed after the configured timeout. This may help evenly spreading load among a cluster of services behind TCP-level load balancer. Zero value disables closing of incoming connections (default 2m0s)
  -http.disableResponseCompression
     Disable compression of HTTP responses to save CPU resources. By default, compression is enabled to save network bandwidth
  -http.header.csp string
     Value for 'Content-Security-Policy' header, recommended: "default-src 'self'"
  -http.header.frameOptions string
     Value for 'X-Frame-Options' header
  -http.header.hsts string
     Value for 'Strict-Transport-Security' header, recommended: 'max-age=31536000; includeSubDomains'
  -http.idleConnTimeout duration
     Timeout for incoming idle http connections (default 1m0s)
  -http.maxGracefulShutdownDuration duration
     The maximum duration for a graceful shutdown of the HTTP server. A highly loaded server may require increased value for a graceful shutdown (default 7s)
  -http.pathPrefix string
     An optional prefix to add to all the paths handled by http server. For example, if '-http.pathPrefix=/foo/bar' is set, then all the http requests will be handled on '/foo/bar/*' paths. This may be useful for proxied requests. See https://www.robustperception.io/using-external-urls-and-proxies-with-prometheus
  -http.shutdownDelay duration
     Optional delay before http server shutdown. During this delay, the server returns non-OK responses from /health page, so load balancers can route new requests to other servers
  -httpAuth.password value
     Password for HTTP server's Basic Auth. The authentication is disabled if -httpAuth.username is empty
     Flag value can be read from the given file when using -httpAuth.password=file:///abs/path/to/file or -httpAuth.password=file://./relative/path/to/file . Flag value can be read from the given http/https url when using -httpAuth.password=http://host/path or -httpAuth.password=https://host/path
  -httpAuth.username string
     Username for HTTP server's Basic Auth. The authentication is disabled if empty. See also -httpAuth.password
  -httpListenAddr array
     Address to listen for incoming http requests. See also -httpListenAddr.useProxyProtocol
     Supports an array of values separated by comma or specified via multiple flags.
     Value can contain comma inside single-quoted or double-quoted string, {}, [] and () braces.
  -httpListenAddr.useProxyProtocol array
     Whether to use proxy protocol for connections accepted at the given -httpListenAddr . See https://www.haproxy.org/download/1.8/doc/proxy-protocol.txt . With enabled proxy protocol http server cannot serve regular /metrics endpoint. Use -pushmetrics.url for metrics pushing
     Supports array of values separated by comma or specified via multiple flags.
     Empty values are set to false.
  -import.maxLineLen size
     The maximum length in bytes of a single line accepted by /api/v1/import; the line length can be limited with 'max_rows_per_line' query arg passed to /api/v1/export
     Supports the following optional suffixes for size values: KB, MB, GB, TB, KiB, MiB, GiB, TiB (default 10485760)
  -influx.databaseNames array
     Comma-separated list of database names to return from /query and /influx/query API. This can be needed for accepting data from Telegraf plugins such as https://github.com/fangli/fluent-plugin-influxdb
     Supports an array of values separated by comma or specified via multiple flags.
     Value can contain comma inside single-quoted or double-quoted string, {}, [] and () braces.
  -influx.maxLineSize size
     The maximum size in bytes for a single InfluxDB line during parsing
     Supports the following optional suffixes for size values: KB, MB, GB, TB, KiB, MiB, GiB, TiB (default 262144)
  -influxDBLabel string
     Default label for the DB name sent over '?db={db_name}' query parameter (default "db")
  -influxListenAddr string
     TCP and UDP address to listen for InfluxDB line protocol data. Usually :8089 must be set. Doesn't work if empty. This flag isn't needed when ingesting data over HTTP - just send it to http://<victoriametrics>:8428/write . See also -influxListenAddr.useProxyProtocol
  -influxListenAddr.useProxyProtocol
     Whether to use proxy protocol for connections accepted at -influxListenAddr . See https://www.haproxy.org/download/1.8/doc/proxy-protocol.txt
  -influxMeasurementFieldSeparator string
     Separator for '{measurement}{separator}{field_name}' metric name when inserted via InfluxDB line protocol (default "_")
  -influxSkipMeasurement
     Uses '{field_name}' as a metric name while ignoring '{measurement}' and '-influxMeasurementFieldSeparator'
  -influxSkipSingleField
     Uses '{measurement}' instead of '{measurement}{separator}{field_name}' for metric name if InfluxDB line contains only a single field
  -influxTrimTimestamp duration
     Trim timestamps for InfluxDB line protocol data to this duration. Minimum practical duration is 1ms. Higher duration (i.e. 1s) may be used for reducing disk space usage for timestamp data (default 1ms)
  -insert.maxQueueDuration duration
     The maximum duration to wait in the queue when -maxConcurrentInserts concurrent insert requests are executed (default 1m0s)
  -internStringCacheExpireDuration duration
     The expiry duration for caches for interned strings. See https://en.wikipedia.org/wiki/String_interning . See also -internStringMaxLen and -internStringDisableCache (default 6m0s)
  -internStringDisableCache
     Whether to disable caches for interned strings. This may reduce memory usage at the cost of higher CPU usage. See https://en.wikipedia.org/wiki/String_interning . See also -internStringCacheExpireDuration and -internStringMaxLen
  -internStringMaxLen int
     The maximum length for strings to intern. A lower limit may save memory at the cost of higher CPU usage. See https://en.wikipedia.org/wiki/String_interning . See also -internStringDisableCache and -internStringCacheExpireDuration (default 500)
  -license string
     License key for VictoriaMetrics Enterprise. See https://victoriametrics.com/products/enterprise/ . Trial Enterprise license can be obtained from https://victoriametrics.com/products/enterprise/trial/ . This flag is available only in Enterprise binaries. The license key can be also passed via file specified by -licenseFile command-line flag
  -license.forceOffline
     Whether to enable offline verification for VictoriaMetrics Enterprise license key, which has been passed either via -license or via -licenseFile command-line flag. The issued license key must support offline verification feature. Contact info@victoriametrics.com if you need offline license verification. This flag is available only in Enterprise binaries
  -licenseFile string
     Path to file with license key for VictoriaMetrics Enterprise. See https://victoriametrics.com/products/enterprise/ . Trial Enterprise license can be obtained from https://victoriametrics.com/products/enterprise/trial/ . This flag is available only in Enterprise binaries. The license key can be also passed inline via -license command-line flag
  -loggerDisableTimestamps
     Whether to disable writing timestamps in logs
  -loggerErrorsPerSecondLimit int
     Per-second limit on the number of ERROR messages. If more than the given number of errors are emitted per second, the remaining errors are suppressed. Zero values disable the rate limit
  -loggerFormat string
     Format for logs. Possible values: default, json (default "default")
  -loggerJSONFields string
     Allows renaming fields in JSON formatted logs. Example: "ts:timestamp,msg:message" renames "ts" to "timestamp" and "msg" to "message". Supported fields: ts, level, caller, msg
  -loggerLevel string
     Minimum level of errors to log. Possible values: INFO, WARN, ERROR, FATAL, PANIC (default "INFO")
  -loggerMaxArgLen int
     The maximum length of a single logged argument. Longer arguments are replaced with 'arg_start..arg_end', where 'arg_start' and 'arg_end' is prefix and suffix of the arg with the length not exceeding -loggerMaxArgLen / 2 (default 1000)
  -loggerOutput string
     Output for the logs. Supported values: stderr, stdout (default "stderr")
  -loggerTimezone string
     Timezone to use for timestamps in logs. Timezone must be a valid IANA Time Zone. For example: America/New_York, Europe/Berlin, Etc/GMT+3 or Local (default "UTC")
  -loggerWarnsPerSecondLimit int
     Per-second limit on the number of WARN messages. If more than the given number of warns are emitted per second, then the remaining warns are suppressed. Zero values disable the rate limit
  -maxConcurrentInserts int
     The maximum number of concurrent insert requests. Set higher value when clients send data over slow networks. Default value depends on the number of available CPU cores. It should work fine in most cases since it minimizes resource usage. See also -insert.maxQueueDuration (default 32)
  -maxInsertRequestSize size
     The maximum size in bytes of a single Prometheus remote_write API request
     Supports the following optional suffixes for size values: KB, MB, GB, TB, KiB, MiB, GiB, TiB (default 33554432)
  -maxLabelValueLen int
     The maximum length of label values in the accepted time series. Longer label values are truncated. In this case the vm_too_long_label_values_total metric at /metrics page is incremented (default 4096)
  -maxLabelsPerTimeseries int
     The maximum number of labels accepted per time series. Superfluous labels are dropped. In this case the vm_metrics_with_dropped_labels_total metric at /metrics page is incremented (default 30)
  -memory.allowedBytes size
     Allowed size of system memory VictoriaMetrics caches may occupy. This option overrides -memory.allowedPercent if set to a non-zero value. Too low a value may increase the cache miss rate usually resulting in higher CPU and disk IO usage. Too high a value may evict too much data from the OS page cache resulting in higher disk IO usage
     Supports the following optional suffixes for size values: KB, MB, GB, TB, KiB, MiB, GiB, TiB (default 0)
  -memory.allowedPercent float
     Allowed percent of system memory VictoriaMetrics caches may occupy. See also -memory.allowedBytes. Too low a value may increase cache miss rate usually resulting in higher CPU and disk IO usage. Too high a value may evict too much data from the OS page cache which will result in higher disk IO usage (default 60)
  -metrics.exposeMetadata
     Whether to expose TYPE and HELP metadata at the /metrics page, which is exposed at -httpListenAddr . The metadata may be needed when the /metrics page is consumed by systems, which require this information. For example, Managed Prometheus in Google Cloud - https://cloud.google.com/stackdriver/docs/managed-prometheus/troubleshooting#missing-metric-type
  -metricsAuthKey value
     Auth key for /metrics endpoint. It must be passed via authKey query arg. It overrides -httpAuth.*
     Flag value can be read from the given file when using -metricsAuthKey=file:///abs/path/to/file or -metricsAuthKey=file://./relative/path/to/file . Flag value can be read from the given http/https url when using -metricsAuthKey=http://host/path or -metricsAuthKey=https://host/path
  -mtls array
     Whether to require valid client certificate for https requests to the corresponding -httpListenAddr . This flag works only if -tls flag is set. See also -mtlsCAFile . This flag is available only in Enterprise binaries. See https://docs.victoriametrics.com/enterprise/
     Supports array of values separated by comma or specified via multiple flags.
     Empty values are set to false.
  -mtlsCAFile array
     Optional path to TLS Root CA for verifying client certificates at the corresponding -httpListenAddr when -mtls is enabled. By default the host system TLS Root CA is used for client certificate verification. This flag is available only in Enterprise binaries. See https://docs.victoriametrics.com/enterprise/
     Supports an array of values separated by comma or specified via multiple flags.
     Value can contain comma inside single-quoted or double-quoted string, {}, [] and () braces.
  -newrelic.maxInsertRequestSize size
     The maximum size in bytes of a single NewRelic request to /newrelic/infra/v2/metrics/events/bulk
     Supports the following optional suffixes for size values: KB, MB, GB, TB, KiB, MiB, GiB, TiB (default 67108864)
  -opentelemetry.usePrometheusNaming
     Whether to convert metric names and labels into Prometheus-compatible format for the metrics ingested via OpenTelemetry protocol; see https://docs.victoriametrics.com/#sending-data-via-opentelemetry
  -opentsdbHTTPListenAddr string
     TCP address to listen for OpenTSDB HTTP put requests. Usually :4242 must be set. Doesn't work if empty. See also -opentsdbHTTPListenAddr.useProxyProtocol
  -opentsdbHTTPListenAddr.useProxyProtocol
     Whether to use proxy protocol for connections accepted at -opentsdbHTTPListenAddr . See https://www.haproxy.org/download/1.8/doc/proxy-protocol.txt
  -opentsdbListenAddr string
     TCP and UDP address to listen for OpenTSDB metrics. Telnet put messages and HTTP /api/put messages are simultaneously served on TCP port. Usually :4242 must be set. Doesn't work if empty. See also -opentsdbListenAddr.useProxyProtocol
  -opentsdbListenAddr.useProxyProtocol
     Whether to use proxy protocol for connections accepted at -opentsdbListenAddr . See https://www.haproxy.org/download/1.8/doc/proxy-protocol.txt
  -opentsdbTrimTimestamp duration
     Trim timestamps for OpenTSDB 'telnet put' data to this duration. Minimum practical duration is 1s. Higher duration (i.e. 1m) may be used for reducing disk space usage for timestamp data (default 1s)
  -opentsdbhttp.maxInsertRequestSize size
     The maximum size of OpenTSDB HTTP put request
     Supports the following optional suffixes for size values: KB, MB, GB, TB, KiB, MiB, GiB, TiB (default 33554432)
  -opentsdbhttpTrimTimestamp duration
     Trim timestamps for OpenTSDB HTTP data to this duration. Minimum practical duration is 1ms. Higher duration (i.e. 1s) may be used for reducing disk space usage for timestamp data (default 1ms)
  -pprofAuthKey value
     Auth key for /debug/pprof/* endpoints. It must be passed via authKey query arg. It overrides -httpAuth.*
     Flag value can be read from the given file when using -pprofAuthKey=file:///abs/path/to/file or -pprofAuthKey=file://./relative/path/to/file . Flag value can be read from the given http/https url when using -pprofAuthKey=http://host/path or -pprofAuthKey=https://host/path
  -prevCacheRemovalPercent float
     Items in the previous caches are removed when the percent of requests it serves becomes lower than this value. Higher values reduce memory usage at the cost of higher CPU usage. See also -cacheExpireDuration (default 0.1)
  -pushmetrics.disableCompression
     Whether to disable request body compression when pushing metrics to every -pushmetrics.url
  -pushmetrics.extraLabel array
     Optional labels to add to metrics pushed to every -pushmetrics.url . For example, -pushmetrics.extraLabel='instance="foo"' adds instance="foo" label to all the metrics pushed to every -pushmetrics.url
     Supports an array of values separated by comma or specified via multiple flags.
     Value can contain comma inside single-quoted or double-quoted string, {}, [] and () braces.
  -pushmetrics.header array
     Optional HTTP request header to send to every -pushmetrics.url . For example, -pushmetrics.header='Authorization: Basic foobar' adds 'Authorization: Basic foobar' header to every request to every -pushmetrics.url
     Supports an array of values separated by comma or specified via multiple flags.
     Value can contain comma inside single-quoted or double-quoted string, {}, [] and () braces.
  -pushmetrics.interval duration
     Interval for pushing metrics to every -pushmetrics.url (default 10s)
  -pushmetrics.url array
     Optional URL to push metrics exposed at /metrics page. See https://docs.victoriametrics.com/#push-metrics . By default, metrics exposed at /metrics page aren't pushed to any remote storage
     Supports an array of values separated by comma or specified via multiple flags.
     Value can contain comma inside single-quoted or double-quoted string, {}, [] and () braces.
  -relabelConfig string
     Optional path to a file with relabeling rules, which are applied to all the ingested metrics. The path can point either to local file or to http url. See https://docs.victoriametrics.com/#relabeling for details. The config is reloaded on SIGHUP signal
  -relabelConfigCheckInterval duration
     Interval for checking for changes in '-relabelConfig' file. By default the checking is disabled. Send SIGHUP signal in order to force config check for changes
  -replicationFactor int
     Replication factor for the ingested data, i.e. how many copies to make among distinct -storageNode instances. Note that vmselect must run with -dedup.minScrapeInterval=1ms for data de-duplication when replicationFactor is greater than 1. Higher values for -dedup.minScrapeInterval at vmselect is OK (default 1)
  -rpc.disableCompression
     Whether to disable compression for the data sent from vminsert to vmstorage. This reduces CPU usage at the cost of higher network bandwidth usage
  -sortLabels
     Whether to sort labels for incoming samples before writing them to storage. This may be needed for reducing memory usage at storage when the order of labels in incoming samples is random. For example, if m{k1="v1",k2="v2"} may be sent as m{k2="v2",k1="v1"}. Enabled sorting for labels can slow down ingestion performance a bit
  -storageNode array
     Comma-separated addresses of vmstorage nodes; usage: -storageNode=vmstorage-host1,...,vmstorage-hostN . Enterprise version of VictoriaMetrics supports automatic discovery of vmstorage addresses via DNS SRV records. For example, -storageNode=srv+vmstorage.addrs . See https://docs.victoriametrics.com/cluster-victoriametrics/#automatic-vmstorage-discovery
     Supports an array of values separated by comma or specified via multiple flags.
     Value can contain comma inside single-quoted or double-quoted string, {}, [] and () braces.
  -storageNode.discoveryInterval duration
     Interval for refreshing -storageNode list behind DNS SRV records. The minimum supported interval is 1s. See https://docs.victoriametrics.com/cluster-victoriametrics/#automatic-vmstorage-discovery . This flag is available only in VictoriaMetrics enterprise. See https://docs.victoriametrics.com/enterprise/ (default 2s)
  -storageNode.filter string
     An optional regexp filter for discovered -storageNode addresses according to https://docs.victoriametrics.com/cluster-victoriametrics/#automatic-vmstorage-discovery. Discovered addresses matching the filter are retained, while other addresses are ignored. This flag is available only in VictoriaMetrics enterprise. See https://docs.victoriametrics.com/enterprise/
  -tls array
     Whether to enable TLS for incoming HTTP requests at the given -httpListenAddr (aka https). -tlsCertFile and -tlsKeyFile must be set if -tls is set. See also -mtls
     Supports array of values separated by comma or specified via multiple flags.
     Empty values are set to false.
  -tlsAutocertCacheDir string
     Directory to store TLS certificates issued via Let's Encrypt. Certificates are lost on restarts if this flag isn't set. This flag is available only in Enterprise binaries. See https://docs.victoriametrics.com/enterprise/
  -tlsAutocertEmail string
     Contact email for the issued Let's Encrypt TLS certificates. See also -tlsAutocertHosts and -tlsAutocertCacheDir .This flag is available only in Enterprise binaries. See https://docs.victoriametrics.com/enterprise/
  -tlsAutocertHosts array
     Optional hostnames for automatic issuing of Let's Encrypt TLS certificates. These hostnames must be reachable at -httpListenAddr . The -httpListenAddr must listen tcp port 443 . The -tlsAutocertHosts overrides -tlsCertFile and -tlsKeyFile . See also -tlsAutocertEmail and -tlsAutocertCacheDir . This flag is available only in Enterprise binaries. See https://docs.victoriametrics.com/enterprise/
     Supports an array of values separated by comma or specified via multiple flags.
     Value can contain comma inside single-quoted or double-quoted string, {}, [] and () braces.
  -tlsCertFile array
     Path to file with TLS certificate for the corresponding -httpListenAddr if -tls is set. Prefer ECDSA certs instead of RSA certs as RSA certs are slower. The provided certificate file is automatically re-read every second, so it can be dynamically updated. See also -tlsAutocertHosts
     Supports an array of values separated by comma or specified via multiple flags.
     Value can contain comma inside single-quoted or double-quoted string, {}, [] and () braces.
  -tlsCipherSuites array
     Optional list of TLS cipher suites for incoming requests over HTTPS if -tls is set. See the list of supported cipher suites at https://pkg.go.dev/crypto/tls#pkg-constants
     Supports an array of values separated by comma or specified via multiple flags.
     Value can contain comma inside single-quoted or double-quoted string, {}, [] and () braces.
  -tlsKeyFile array
     Path to file with TLS key for the corresponding -httpListenAddr if -tls is set. The provided key file is automatically re-read every second, so it can be dynamically updated. See also -tlsAutocertHosts
     Supports an array of values separated by comma or specified via multiple flags.
     Value can contain comma inside single-quoted or double-quoted string, {}, [] and () braces.
  -tlsMinVersion array
     Optional minimum TLS version to use for the corresponding -httpListenAddr if -tls is set. Supported values: TLS10, TLS11, TLS12, TLS13
     Supports an array of values separated by comma or specified via multiple flags.
     Value can contain comma inside single-quoted or double-quoted string, {}, [] and () braces.
  -usePromCompatibleNaming
     Whether to replace characters unsupported by Prometheus with underscores in the ingested metric names and label names. For example, foo.bar{a.b='c'} is transformed into foo_bar{a_b='c'} during data ingestion if this flag is set. See https://prometheus.io/docs/concepts/data_model/#metric-names-and-labels
  -version
     Show VictoriaMetrics version
  -vmstorageDialTimeout duration
     Timeout for establishing RPC connections from vminsert to vmstorage. See also -vmstorageUserTimeout (default 3s)
  -vmstorageUserTimeout duration
     Network timeout for RPC connections from vminsert to vmstorage (Linux only). Lower values speed up re-rerouting recovery when some of vmstorage nodes become unavailable because of networking issues. Read more about TCP_USER_TIMEOUT at https://blog.cloudflare.com/when-tcp-sockets-refuse-to-die/ . See also -vmstorageDialTimeout (default 3s)
```

### List of command-line flags for vmselect

Below is the output for `/path/to/vmselect -help`:

```
  -blockcache.missesBeforeCaching int
     The number of cache misses before putting the block into cache. Higher values may reduce indexdb/dataBlocks cache size at the cost of higher CPU and disk read usage (default 2)
  -cacheDataPath string
     Path to directory for cache files and temporary query results. By default, the cache won't be persisted, and temporary query results will be placed under /tmp/searchResults. If set, the cache will be persisted under cacheDataPath/rollupResult, and temporary query results will be placed under cacheDataPath/tmp/searchResults.
  -cacheExpireDuration duration
     Items are removed from in-memory caches after they aren't accessed for this duration. Lower values may reduce memory usage at the cost of higher CPU usage. See also -prevCacheRemovalPercent (default 30m0s)
  -cluster.tls
     Whether to use TLS for connections to -storageNode. See https://docs.victoriametrics.com/cluster-victoriametrics/#mtls-protection . This flag is available only in VictoriaMetrics enterprise. See https://docs.victoriametrics.com/enterprise/
  -cluster.tlsCAFile string
     Path to TLS CA file to use for verifying certificates provided by -storageNode if -cluster.tls flag is set. By default system CA is used. See https://docs.victoriametrics.com/cluster-victoriametrics/#mtls-protection . This flag is available only in VictoriaMetrics enterprise. See https://docs.victoriametrics.com/enterprise/
  -cluster.tlsCertFile string
     Path to client-side TLS certificate file to use when connecting to -storageNode if -cluster.tls flag is set. See https://docs.victoriametrics.com/cluster-victoriametrics/#mtls-protection . This flag is available only in VictoriaMetrics enterprise. See https://docs.victoriametrics.com/enterprise/
  -cluster.tlsInsecureSkipVerify
     Whether to skip verification of TLS certificates provided by -storageNode nodes if -cluster.tls flag is set. Note that disabled TLS certificate verification breaks security. This flag is available only in VictoriaMetrics enterprise. See https://docs.victoriametrics.com/enterprise/
  -cluster.tlsKeyFile string
     Path to client-side TLS key file to use when connecting to -storageNode if -cluster.tls flag is set. See https://docs.victoriametrics.com/cluster-victoriametrics/#mtls-protection . This flag is available only in VictoriaMetrics enterprise. See https://docs.victoriametrics.com/enterprise/
  -clusternative.disableCompression
     Whether to disable compression of the data sent to vmselect via -clusternativeListenAddr. This reduces CPU usage at the cost of higher network bandwidth usage
  -clusternative.maxConcurrentRequests int
     The maximum number of concurrent vmselect requests the server can process at -clusternativeListenAddr. It shouldn't be high, since a single request usually saturates a CPU core at the underlying vmstorage nodes, and many concurrently executed requests may require high amounts of memory. See also -clusternative.maxQueueDuration (default 32)
  -clusternative.maxQueueDuration duration
     The maximum time the incoming query to -clusternativeListenAddr waits for execution when -clusternative.maxConcurrentRequests limit is reached (default 10s)
  -clusternative.maxTagKeys int
     The maximum number of tag keys returned per search at -clusternativeListenAddr (default 100000)
  -clusternative.maxTagValueSuffixesPerSearch int
     The maximum number of tag value suffixes returned from /metrics/find at -clusternativeListenAddr (default 100000)
  -clusternative.maxTagValues int
     The maximum number of tag values returned per search at -clusternativeListenAddr (default 100000)
  -clusternative.tls
     Whether to use TLS when accepting connections at -clusternativeListenAddr. See https://docs.victoriametrics.com/cluster-victoriametrics/#mtls-protection . This flag is available only in VictoriaMetrics enterprise. See https://docs.victoriametrics.com/enterprise/
  -clusternative.tlsCAFile string
     Path to TLS CA file to use for verifying certificates provided by vmselect, which connects at -clusternativeListenAddr if -clusternative.tls flag is set. By default system CA is used. See https://docs.victoriametrics.com/cluster-victoriametrics/#mtls-protection . This flag is available only in VictoriaMetrics enterprise. See https://docs.victoriametrics.com/enterprise/
  -clusternative.tlsCertFile string
     Path to server-side TLS certificate file to use when accepting connections at -clusternativeListenAddr if -clusternative.tls flag is set. See https://docs.victoriametrics.com/cluster-victoriametrics/#mtls-protection . This flag is available only in VictoriaMetrics enterprise. See https://docs.victoriametrics.com/enterprise/
  -clusternative.tlsCipherSuites array
     Optional list of TLS cipher suites used for connections at -clusternativeListenAddr if -clusternative.tls flag is set. See the list of supported cipher suites at https://pkg.go.dev/crypto/tls#pkg-constants . This flag is available only in VictoriaMetrics enterprise. See https://docs.victoriametrics.com/enterprise/
     Supports an array of values separated by comma or specified via multiple flags.
     Value can contain comma inside single-quoted or double-quoted string, {}, [] and () braces.
  -clusternative.tlsInsecureSkipVerify
     Whether to skip verification of TLS certificates provided by vmselect, which connects to -clusternativeListenAddr if -clusternative.tls flag is set. Note that disabled TLS certificate verification breaks security. This flag is available only in VictoriaMetrics enterprise. See https://docs.victoriametrics.com/enterprise/
  -clusternative.tlsKeyFile string
     Path to server-side TLS key file to use when accepting connections at -clusternativeListenAddr if -clusternative.tls flag is set. See https://docs.victoriametrics.com/cluster-victoriametrics/#mtls-protection . This flag is available only in VictoriaMetrics enterprise. See https://docs.victoriametrics.com/enterprise/
  -clusternativeListenAddr string
     TCP address to listen for requests from other vmselect nodes in multi-level cluster setup. See https://docs.victoriametrics.com/cluster-victoriametrics/#multi-level-cluster-setup . Usually :8401 should be set to match default vmstorage port for vmselect. Disabled work if empty
  -dedup.minScrapeInterval duration
     Leave only the last sample in every time series per each discrete interval equal to -dedup.minScrapeInterval > 0. See https://docs.victoriametrics.com/#deduplication for details
  -deleteAuthKey value
     authKey for metrics' deletion via /prometheus/api/v1/admin/tsdb/delete_series and /graphite/tags/delSeries
     Flag value can be read from the given file when using -deleteAuthKey=file:///abs/path/to/file or -deleteAuthKey=file://./relative/path/to/file . Flag value can be read from the given http/https url when using -deleteAuthKey=http://host/path or -deleteAuthKey=https://host/path
  -denyQueryTracing
     Whether to disable the ability to trace queries. See https://docs.victoriametrics.com/#query-tracing
  -downsampling.period array
     Comma-separated downsampling periods in the format 'offset:period'. For example, '30d:10m' instructs to leave a single sample per 10 minutes for samples older than 30 days. When setting multiple downsampling periods, it is necessary for the periods to be multiples of each other. See https://docs.victoriametrics.com/#downsampling for details. This flag is available only in VictoriaMetrics enterprise. See https://docs.victoriametrics.com/enterprise/
     Supports an array of values separated by comma or specified via multiple flags.
     Value can contain comma inside single-quoted or double-quoted string, {}, [] and () braces.
  -enableTCP6
     Whether to enable IPv6 for listening and dialing. By default, only IPv4 TCP and UDP are used
  -envflag.enable
     Whether to enable reading flags from environment variables in addition to the command line. Command line flag values have priority over values from environment vars. Flags are read only from the command line if this flag isn't set. See https://docs.victoriametrics.com/#environment-variables for more details
  -envflag.prefix string
     Prefix for environment variables if -envflag.enable is set
  -eula
     Deprecated, please use -license or -licenseFile flags instead. By specifying this flag, you confirm that you have an enterprise license and accept the ESA https://victoriametrics.com/legal/esa/ . This flag is available only in Enterprise binaries. See https://docs.victoriametrics.com/enterprise/
  -filestream.disableFadvise
     Whether to disable fadvise() syscall when reading large data files. The fadvise() syscall prevents from eviction of recently accessed data from OS page cache during background merges and backups. In some rare cases it is better to disable the syscall if it uses too much CPU
  -flagsAuthKey value
     Auth key for /flags endpoint. It must be passed via authKey query arg. It overrides -httpAuth.*
     Flag value can be read from the given file when using -flagsAuthKey=file:///abs/path/to/file or -flagsAuthKey=file://./relative/path/to/file . Flag value can be read from the given http/https url when using -flagsAuthKey=http://host/path or -flagsAuthKey=https://host/path
  -fs.disableMmap
     Whether to use pread() instead of mmap() for reading data files. By default, mmap() is used for 64-bit arches and pread() is used for 32-bit arches, since they cannot read data files bigger than 2^32 bytes in memory. mmap() is usually faster for reading small data chunks than pread()
  -globalReplicationFactor int
     How many copies of every ingested sample is available across vmstorage groups. vmselect continues returning full responses when up to globalReplicationFactor-1 vmstorage groups are temporarily unavailable. See https://docs.victoriametrics.com/cluster-victoriametrics/#vmstorage-groups-at-vmselect . See also -replicationFactor (default 1)
  -http.connTimeout duration
     Incoming connections to -httpListenAddr are closed after the configured timeout. This may help evenly spreading load among a cluster of services behind TCP-level load balancer. Zero value disables closing of incoming connections (default 2m0s)
  -http.disableResponseCompression
     Disable compression of HTTP responses to save CPU resources. By default, compression is enabled to save network bandwidth
  -http.header.csp string
     Value for 'Content-Security-Policy' header, recommended: "default-src 'self'"
  -http.header.frameOptions string
     Value for 'X-Frame-Options' header
  -http.header.hsts string
     Value for 'Strict-Transport-Security' header, recommended: 'max-age=31536000; includeSubDomains'
  -http.idleConnTimeout duration
     Timeout for incoming idle http connections (default 1m0s)
  -http.maxGracefulShutdownDuration duration
     The maximum duration for a graceful shutdown of the HTTP server. A highly loaded server may require increased value for a graceful shutdown (default 7s)
  -http.pathPrefix string
     An optional prefix to add to all the paths handled by http server. For example, if '-http.pathPrefix=/foo/bar' is set, then all the http requests will be handled on '/foo/bar/*' paths. This may be useful for proxied requests. See https://www.robustperception.io/using-external-urls-and-proxies-with-prometheus
  -http.shutdownDelay duration
     Optional delay before http server shutdown. During this delay, the server returns non-OK responses from /health page, so load balancers can route new requests to other servers
  -httpAuth.password value
     Password for HTTP server's Basic Auth. The authentication is disabled if -httpAuth.username is empty
     Flag value can be read from the given file when using -httpAuth.password=file:///abs/path/to/file or -httpAuth.password=file://./relative/path/to/file . Flag value can be read from the given http/https url when using -httpAuth.password=http://host/path or -httpAuth.password=https://host/path
  -httpAuth.username string
     Username for HTTP server's Basic Auth. The authentication is disabled if empty. See also -httpAuth.password
  -httpListenAddr array
     Address to listen for incoming http requests. See also -httpListenAddr.useProxyProtocol
     Supports an array of values separated by comma or specified via multiple flags.
     Value can contain comma inside single-quoted or double-quoted string, {}, [] and () braces.
  -httpListenAddr.useProxyProtocol array
     Whether to use proxy protocol for connections accepted at the given -httpListenAddr . See https://www.haproxy.org/download/1.8/doc/proxy-protocol.txt . With enabled proxy protocol http server cannot serve regular /metrics endpoint. Use -pushmetrics.url for metrics pushing
     Supports array of values separated by comma or specified via multiple flags.
     Empty values are set to false.
  -internStringCacheExpireDuration duration
     The expiry duration for caches for interned strings. See https://en.wikipedia.org/wiki/String_interning . See also -internStringMaxLen and -internStringDisableCache (default 6m0s)
  -internStringDisableCache
     Whether to disable caches for interned strings. This may reduce memory usage at the cost of higher CPU usage. See https://en.wikipedia.org/wiki/String_interning . See also -internStringCacheExpireDuration and -internStringMaxLen
  -internStringMaxLen int
     The maximum length for strings to intern. A lower limit may save memory at the cost of higher CPU usage. See https://en.wikipedia.org/wiki/String_interning . See also -internStringDisableCache and -internStringCacheExpireDuration (default 500)
  -license string
     License key for VictoriaMetrics Enterprise. See https://victoriametrics.com/products/enterprise/ . Trial Enterprise license can be obtained from https://victoriametrics.com/products/enterprise/trial/ . This flag is available only in Enterprise binaries. The license key can be also passed via file specified by -licenseFile command-line flag
  -license.forceOffline
     Whether to enable offline verification for VictoriaMetrics Enterprise license key, which has been passed either via -license or via -licenseFile command-line flag. The issued license key must support offline verification feature. Contact info@victoriametrics.com if you need offline license verification. This flag is available only in Enterprise binaries
  -licenseFile string
     Path to file with license key for VictoriaMetrics Enterprise. See https://victoriametrics.com/products/enterprise/ . Trial Enterprise license can be obtained from https://victoriametrics.com/products/enterprise/trial/ . This flag is available only in Enterprise binaries. The license key can be also passed inline via -license command-line flag
  -loggerDisableTimestamps
     Whether to disable writing timestamps in logs
  -loggerErrorsPerSecondLimit int
     Per-second limit on the number of ERROR messages. If more than the given number of errors are emitted per second, the remaining errors are suppressed. Zero values disable the rate limit
  -loggerFormat string
     Format for logs. Possible values: default, json (default "default")
  -loggerJSONFields string
     Allows renaming fields in JSON formatted logs. Example: "ts:timestamp,msg:message" renames "ts" to "timestamp" and "msg" to "message". Supported fields: ts, level, caller, msg
  -loggerLevel string
     Minimum level of errors to log. Possible values: INFO, WARN, ERROR, FATAL, PANIC (default "INFO")
  -loggerMaxArgLen int
     The maximum length of a single logged argument. Longer arguments are replaced with 'arg_start..arg_end', where 'arg_start' and 'arg_end' is prefix and suffix of the arg with the length not exceeding -loggerMaxArgLen / 2 (default 1000)
  -loggerOutput string
     Output for the logs. Supported values: stderr, stdout (default "stderr")
  -loggerTimezone string
     Timezone to use for timestamps in logs. Timezone must be a valid IANA Time Zone. For example: America/New_York, Europe/Berlin, Etc/GMT+3 or Local (default "UTC")
  -loggerWarnsPerSecondLimit int
     Per-second limit on the number of WARN messages. If more than the given number of warns are emitted per second, then the remaining warns are suppressed. Zero values disable the rate limit
  -memory.allowedBytes size
     Allowed size of system memory VictoriaMetrics caches may occupy. This option overrides -memory.allowedPercent if set to a non-zero value. Too low a value may increase the cache miss rate usually resulting in higher CPU and disk IO usage. Too high a value may evict too much data from the OS page cache resulting in higher disk IO usage
     Supports the following optional suffixes for size values: KB, MB, GB, TB, KiB, MiB, GiB, TiB (default 0)
  -memory.allowedPercent float
     Allowed percent of system memory VictoriaMetrics caches may occupy. See also -memory.allowedBytes. Too low a value may increase cache miss rate usually resulting in higher CPU and disk IO usage. Too high a value may evict too much data from the OS page cache which will result in higher disk IO usage (default 60)
  -metrics.exposeMetadata
     Whether to expose TYPE and HELP metadata at the /metrics page, which is exposed at -httpListenAddr . The metadata may be needed when the /metrics page is consumed by systems, which require this information. For example, Managed Prometheus in Google Cloud - https://cloud.google.com/stackdriver/docs/managed-prometheus/troubleshooting#missing-metric-type
  -metricsAuthKey value
     Auth key for /metrics endpoint. It must be passed via authKey query arg. It overrides -httpAuth.*
     Flag value can be read from the given file when using -metricsAuthKey=file:///abs/path/to/file or -metricsAuthKey=file://./relative/path/to/file . Flag value can be read from the given http/https url when using -metricsAuthKey=http://host/path or -metricsAuthKey=https://host/path
  -mtls array
     Whether to require valid client certificate for https requests to the corresponding -httpListenAddr . This flag works only if -tls flag is set. See also -mtlsCAFile . This flag is available only in Enterprise binaries. See https://docs.victoriametrics.com/enterprise/
     Supports array of values separated by comma or specified via multiple flags.
     Empty values are set to false.
  -mtlsCAFile array
     Optional path to TLS Root CA for verifying client certificates at the corresponding -httpListenAddr when -mtls is enabled. By default the host system TLS Root CA is used for client certificate verification. This flag is available only in Enterprise binaries. See https://docs.victoriametrics.com/enterprise/
     Supports an array of values separated by comma or specified via multiple flags.
     Value can contain comma inside single-quoted or double-quoted string, {}, [] and () braces.
  -pprofAuthKey value
     Auth key for /debug/pprof/* endpoints. It must be passed via authKey query arg. It overrides -httpAuth.*
     Flag value can be read from the given file when using -pprofAuthKey=file:///abs/path/to/file or -pprofAuthKey=file://./relative/path/to/file . Flag value can be read from the given http/https url when using -pprofAuthKey=http://host/path or -pprofAuthKey=https://host/path
  -prevCacheRemovalPercent float
     Items in the previous caches are removed when the percent of requests it serves becomes lower than this value. Higher values reduce memory usage at the cost of higher CPU usage. See also -cacheExpireDuration (default 0.1)
  -pushmetrics.disableCompression
     Whether to disable request body compression when pushing metrics to every -pushmetrics.url
  -pushmetrics.extraLabel array
     Optional labels to add to metrics pushed to every -pushmetrics.url . For example, -pushmetrics.extraLabel='instance="foo"' adds instance="foo" label to all the metrics pushed to every -pushmetrics.url
     Supports an array of values separated by comma or specified via multiple flags.
     Value can contain comma inside single-quoted or double-quoted string, {}, [] and () braces.
  -pushmetrics.header array
     Optional HTTP request header to send to every -pushmetrics.url . For example, -pushmetrics.header='Authorization: Basic foobar' adds 'Authorization: Basic foobar' header to every request to every -pushmetrics.url
     Supports an array of values separated by comma or specified via multiple flags.
     Value can contain comma inside single-quoted or double-quoted string, {}, [] and () braces.
  -pushmetrics.interval duration
     Interval for pushing metrics to every -pushmetrics.url (default 10s)
  -pushmetrics.url array
     Optional URL to push metrics exposed at /metrics page. See https://docs.victoriametrics.com/#push-metrics . By default, metrics exposed at /metrics page aren't pushed to any remote storage
     Supports an array of values separated by comma or specified via multiple flags.
     Value can contain comma inside single-quoted or double-quoted string, {}, [] and () braces.
  -replicationFactor array
     How many copies of every ingested sample is available across -storageNode nodes. vmselect continues returning full responses when up to replicationFactor-1 vmstorage nodes are temporarily unavailable. See also -globalReplicationFactor and -search.skipSlowReplicas (default 1)
     Supports an array of `key:value` entries separated by comma or specified via multiple flags.
  -search.cacheTimestampOffset duration
     The maximum duration since the current time for response data, which is always queried from the original raw data, without using the response cache. Increase this value if you see gaps in responses due to time synchronization issues between VictoriaMetrics and data sources (default 5m0s)
  -search.denyPartialResponse
     Whether to deny partial responses if a part of -storageNode instances fail to perform queries; this trades availability over consistency; see also -search.maxQueryDuration
  -search.disableCache
     Whether to disable response caching. This may be useful when ingesting historical data. See https://docs.victoriametrics.com/#backfilling . See also -search.resetRollupResultCacheOnStartup
  -search.disableImplicitConversion
     Whether to return an error for queries that rely on implicit subquery conversions, see https://docs.victoriametrics.com/metricsql/#subqueries for details. See also -search.logImplicitConversion
  -search.graphiteMaxPointsPerSeries int
     The maximum number of points per series Graphite render API can return (default 1000000)
  -search.graphiteStorageStep duration
     The interval between datapoints stored in the database. It is used at Graphite Render API handler for normalizing the interval between datapoints in case it isn't normalized. It can be overridden by sending 'storage_step' query arg to /render API or by sending the desired interval via 'Storage-Step' http header during querying /render API (default 10s)
  -search.ignoreExtraFiltersAtLabelsAPI
     Whether to ignore match[], extra_filters[] and extra_label query args at /api/v1/labels and /api/v1/label/.../values . This may be useful for decreasing load on VictoriaMetrics when extra filters match too many time series. The downside is that superfluous labels or series could be returned, which do not match the extra filters. See also -search.maxLabelsAPISeries and -search.maxLabelsAPIDuration
  -search.latencyOffset duration
     The time when data points become visible in query results after the collection. It can be overridden on per-query basis via latency_offset arg. Too small value can result in incomplete last points for query results (default 30s)
  -search.logImplicitConversion
     Whether to log queries with implicit subquery conversions, see https://docs.victoriametrics.com/metricsql/#subqueries for details. Such conversion can be disabled using -search.disableImplicitConversion
  -search.logQueryMemoryUsage size
     Log query and increment vm_memory_intensive_queries_total metric each time the query requires more memory than specified by this flag. This may help detecting and optimizing heavy queries. Query logging is disabled by default. See also -search.logSlowQueryDuration and -search.maxMemoryPerQuery
     Supports the following optional suffixes for size values: KB, MB, GB, TB, KiB, MiB, GiB, TiB (default 0)
  -search.logSlowQueryDuration duration
     Log queries with execution time exceeding this value. Zero disables slow query logging. See also -search.logQueryMemoryUsage (default 5s)
  -search.maxConcurrentRequests int
     The maximum number of concurrent search requests. It shouldn't be high, since a single request can saturate all the CPU cores, while many concurrently executed requests may require high amounts of memory. See also -search.maxQueueDuration and -search.maxMemoryPerQuery (default 16)
  -search.maxDeleteSeries int
     The maximum number of time series, which can be deleted using /api/v1/admin/tsdb/delete_series. This option allows limiting memory usage (default 1000000)
  -search.maxExportDuration duration
     The maximum duration for /api/v1/export call (default 720h0m0s)
  -search.maxExportSeries int
     The maximum number of time series, which can be returned from /api/v1/export* APIs. This option allows limiting memory usage (default 10000000)
  -search.maxFederateSeries int
     The maximum number of time series, which can be returned from /federate. This option allows limiting memory usage (default 1000000)
  -search.maxGraphiteSeries int
     The maximum number of time series, which can be scanned during queries to Graphite Render API. See https://docs.victoriametrics.com/#graphite-render-api-usage (default 300000)
  -search.maxGraphiteTagKeys int
     The maximum number of tag keys returned from Graphite API, which returns tags. See https://docs.victoriametrics.com/#graphite-tags-api-usage (default 100000)
  -search.maxGraphiteTagValues int
     The maximum number of tag values returned from Graphite API, which returns tag values. See https://docs.victoriametrics.com/#graphite-tags-api-usage (default 100000)
  -search.maxLabelsAPIDuration duration
     The maximum duration for /api/v1/labels, /api/v1/label/.../values and /api/v1/series requests. See also -search.maxLabelsAPISeries and -search.ignoreExtraFiltersAtLabelsAPI (default 5s)
  -search.maxLabelsAPISeries int
     The maximum number of time series, which could be scanned when searching for the matching time series at /api/v1/labels and /api/v1/label/.../values. This option allows limiting memory usage and CPU usage. See also -search.maxLabelsAPIDuration, -search.maxTagKeys, -search.maxTagValues and -search.ignoreExtraFiltersAtLabelsAPI (default 1000000)
  -search.maxLookback duration
     Synonym to -search.lookback-delta from Prometheus. The value is dynamically detected from interval between time series datapoints if not set. It can be overridden on per-query basis via max_lookback arg. See also '-search.maxStalenessInterval' flag, which has the same meaning due to historical reasons
  -search.maxMemoryPerQuery size
     The maximum amounts of memory a single query may consume. Queries requiring more memory are rejected. The total memory limit for concurrently executed queries can be estimated as -search.maxMemoryPerQuery multiplied by -search.maxConcurrentRequests . See also -search.logQueryMemoryUsage
     Supports the following optional suffixes for size values: KB, MB, GB, TB, KiB, MiB, GiB, TiB (default 0)
  -search.maxPointsPerTimeseries int
     The maximum points per a single timeseries returned from /api/v1/query_range. This option doesn't limit the number of scanned raw samples in the database. The main purpose of this option is to limit the number of per-series points returned to graphing UI such as VMUI or Grafana. There is no sense in setting this limit to values bigger than the horizontal resolution of the graph. See also -search.maxResponseSeries (default 30000)
  -search.maxPointsSubqueryPerTimeseries int
     The maximum number of points per series, which can be generated by subquery. See https://valyala.medium.com/prometheus-subqueries-in-victoriametrics-9b1492b720b3 (default 100000)
  -search.maxQueryDuration duration
     The maximum duration for query execution. It can be overridden on a per-query basis via 'timeout' query arg (default 30s)
  -search.maxQueryLen size
     The maximum search query length in bytes
     Supports the following optional suffixes for size values: KB, MB, GB, TB, KiB, MiB, GiB, TiB (default 16384)
  -search.maxQueueDuration duration
     The maximum time the request waits for execution when -search.maxConcurrentRequests limit is reached; see also -search.maxQueryDuration (default 10s)
  -search.maxResponseSeries int
     The maximum number of time series which can be returned from /api/v1/query and /api/v1/query_range . The limit is disabled if it equals to 0. See also -search.maxPointsPerTimeseries and -search.maxUniqueTimeseries
  -search.maxSamplesPerQuery int
     The maximum number of raw samples a single query can process across all time series. This protects from heavy queries, which select unexpectedly high number of raw samples. See also -search.maxSamplesPerSeries (default 1000000000)
  -search.maxSamplesPerSeries int
     The maximum number of raw samples a single query can scan per each time series. See also -search.maxSamplesPerQuery (default 30000000)
  -search.maxSeries int
     The maximum number of time series, which can be returned from /api/v1/series. This option allows limiting memory usage (default 30000)
  -search.maxSeriesPerAggrFunc int
     The maximum number of time series an aggregate MetricsQL function can generate (default 1000000)
  -search.maxStalenessInterval duration
     The maximum interval for staleness calculations. By default, it is automatically calculated from the median interval between samples. This flag could be useful for tuning Prometheus data model closer to Influx-style data model. See https://prometheus.io/docs/prometheus/latest/querying/basics/#staleness for details. See also '-search.setLookbackToStep' flag
  -search.maxStatusRequestDuration duration
     The maximum duration for /api/v1/status/* requests (default 5m0s)
  -search.maxStepForPointsAdjustment duration
     The maximum step when /api/v1/query_range handler adjusts points with timestamps closer than -search.latencyOffset to the current time. The adjustment is needed because such points may contain incomplete data (default 1m0s)
  -search.maxTSDBStatusSeries int
     The maximum number of time series, which can be processed during the call to /api/v1/status/tsdb. This option allows limiting memory usage (default 10000000)
  -search.maxTagValueSuffixesPerSearch int
     The maximum number of tag value suffixes returned from /metrics/find (default 100000)
  -search.maxUniqueTimeseries int
     The maximum number of unique time series, which can be selected during /api/v1/query and /api/v1/query_range queries. This option allows limiting memory usage (default 300000)
  -search.maxWorkersPerQuery int
     The maximum number of CPU cores a single query can use. The default value should work good for most cases. The flag can be set to lower values for improving performance of big number of concurrently executed queries. The flag can be set to bigger values for improving performance of heavy queries, which scan big number of time series (>10K) and/or big number of samples (>100M). There is no sense in setting this flag to values bigger than the number of CPU cores available on the system (default 16)
  -search.minStalenessInterval duration
     The minimum interval for staleness calculations. This flag could be useful for removing gaps on graphs generated from time series with irregular intervals between samples. See also '-search.maxStalenessInterval'
  -search.minWindowForInstantRollupOptimization value
     Enable cache-based optimization for repeated queries to /api/v1/query (aka instant queries), which contain rollup functions with lookbehind window exceeding the given value
     The following optional suffixes are supported: s (second), m (minute), h (hour), d (day), w (week), y (year). If suffix isn't set, then the duration is counted in months (default 3h)
  -search.noStaleMarkers
     Set this flag to true if the database doesn't contain Prometheus stale markers, so there is no need in spending additional CPU time on its handling. Staleness markers may exist only in data obtained from Prometheus scrape targets
  -search.queryStats.lastQueriesCount int
     Query stats for /api/v1/status/top_queries is tracked on this number of last queries. Zero value disables query stats tracking (default 20000)
  -search.queryStats.minQueryDuration duration
     The minimum duration for queries to track in query stats at /api/v1/status/top_queries. Queries with lower duration are ignored in query stats (default 1ms)
  -search.resetCacheAuthKey value
     Optional authKey for resetting rollup cache via /internal/resetRollupResultCache call
     Flag value can be read from the given file when using -search.resetCacheAuthKey=file:///abs/path/to/file or -search.resetCacheAuthKey=file://./relative/path/to/file . Flag value can be read from the given http/https url when using -search.resetCacheAuthKey=http://host/path or -search.resetCacheAuthKey=https://host/path
  -search.resetRollupResultCacheOnStartup
     Whether to reset rollup result cache on startup. See https://docs.victoriametrics.com/#rollup-result-cache . See also -search.disableCache
  -search.setLookbackToStep
     Whether to fix lookback interval to 'step' query arg value. If set to true, the query model becomes closer to InfluxDB data model. If set to true, then -search.maxLookback and -search.maxStalenessInterval are ignored
  -search.skipSlowReplicas
     Whether to skip -replicationFactor - 1 slowest vmstorage nodes during querying. Enabling this setting may improve query speed, but it could also lead to incomplete results if some queried data has less than -replicationFactor copies at vmstorage nodes. Consider enabling this setting only if all the queried data contains -replicationFactor copies in the cluster
  -search.inmemoryBufSizeBytes size
     Size for in-memory data blocks used during processing search requests. By default, the size is automatically calculated based on available memory. Adjust this flag value if you observe that vm_tmp_blocks_max_inmemory_file_size_bytes metric constantly shows much higher values than vm_tmp_blocks_inmemory_file_size_bytes. See https://github.com/VictoriaMetrics/VictoriaMetrics/pull/6851
     Supports the following optional suffixes for size values: KB, MB, GB, TB, KiB, MiB, GiB, TiB (default 0)
  -search.tenantCacheExpireDuration duration
     The expiry duration for list of tenants for multi-tenant queries. (default 5m0s)
  -search.treatDotsAsIsInRegexps
     Whether to treat dots as is in regexp label filters used in queries. For example, foo{bar=~"a.b.c"} will be automatically converted to foo{bar=~"a\\.b\\.c"}, i.e. all the dots in regexp filters will be automatically escaped in order to match only dot char instead of matching any char. Dots in ".+", ".*" and ".{n}" regexps aren't escaped. This option is DEPRECATED in favor of {__graphite__="a.*.c"} syntax for selecting metrics matching the given Graphite metrics filter
  -selectNode array
     Comma-separated addresses of vmselect nodes; usage: -selectNode=vmselect-host1,...,vmselect-hostN
     Supports an array of values separated by comma or specified via multiple flags.
     Value can contain comma inside single-quoted or double-quoted string, {}, [] and () braces.
  -storageNode array
     Comma-separated addresses of vmstorage nodes; usage: -storageNode=vmstorage-host1,...,vmstorage-hostN . Enterprise version of VictoriaMetrics supports automatic discovery of vmstorage addresses via DNS SRV records. For example, -storageNode=srv+vmstorage.addrs . See https://docs.victoriametrics.com/cluster-victoriametrics/#automatic-vmstorage-discovery
     Supports an array of values separated by comma or specified via multiple flags.
     Value can contain comma inside single-quoted or double-quoted string, {}, [] and () braces.
  -storageNode.discoveryInterval duration
     Interval for refreshing -storageNode list behind DNS SRV records. The minimum supported interval is 1s. See https://docs.victoriametrics.com/cluster-victoriametrics/#automatic-vmstorage-discovery . This flag is available only in VictoriaMetrics enterprise. See https://docs.victoriametrics.com/enterprise/ (default 2s)
  -storageNode.filter string
     An optional regexp filter for discovered -storageNode addresses according to https://docs.victoriametrics.com/cluster-victoriametrics/#automatic-vmstorage-discovery. Discovered addresses matching the filter are retained, while other addresses are ignored. This flag is available only in VictoriaMetrics enterprise. See https://docs.victoriametrics.com/enterprise/
  -tls array
     Whether to enable TLS for incoming HTTP requests at the given -httpListenAddr (aka https). -tlsCertFile and -tlsKeyFile must be set if -tls is set. See also -mtls
     Supports array of values separated by comma or specified via multiple flags.
     Empty values are set to false.
  -tlsAutocertCacheDir string
     Directory to store TLS certificates issued via Let's Encrypt. Certificates are lost on restarts if this flag isn't set. This flag is available only in Enterprise binaries. See https://docs.victoriametrics.com/enterprise/
  -tlsAutocertEmail string
     Contact email for the issued Let's Encrypt TLS certificates. See also -tlsAutocertHosts and -tlsAutocertCacheDir .This flag is available only in Enterprise binaries. See https://docs.victoriametrics.com/enterprise/
  -tlsAutocertHosts array
     Optional hostnames for automatic issuing of Let's Encrypt TLS certificates. These hostnames must be reachable at -httpListenAddr . The -httpListenAddr must listen tcp port 443 . The -tlsAutocertHosts overrides -tlsCertFile and -tlsKeyFile . See also -tlsAutocertEmail and -tlsAutocertCacheDir . This flag is available only in Enterprise binaries. See https://docs.victoriametrics.com/enterprise/
     Supports an array of values separated by comma or specified via multiple flags.
     Value can contain comma inside single-quoted or double-quoted string, {}, [] and () braces.
  -tlsCertFile array
     Path to file with TLS certificate for the corresponding -httpListenAddr if -tls is set. Prefer ECDSA certs instead of RSA certs as RSA certs are slower. The provided certificate file is automatically re-read every second, so it can be dynamically updated. See also -tlsAutocertHosts
     Supports an array of values separated by comma or specified via multiple flags.
     Value can contain comma inside single-quoted or double-quoted string, {}, [] and () braces.
  -tlsCipherSuites array
     Optional list of TLS cipher suites for incoming requests over HTTPS if -tls is set. See the list of supported cipher suites at https://pkg.go.dev/crypto/tls#pkg-constants
     Supports an array of values separated by comma or specified via multiple flags.
     Value can contain comma inside single-quoted or double-quoted string, {}, [] and () braces.
  -tlsKeyFile array
     Path to file with TLS key for the corresponding -httpListenAddr if -tls is set. The provided key file is automatically re-read every second, so it can be dynamically updated. See also -tlsAutocertHosts
     Supports an array of values separated by comma or specified via multiple flags.
     Value can contain comma inside single-quoted or double-quoted string, {}, [] and () braces.
  -tlsMinVersion array
     Optional minimum TLS version to use for the corresponding -httpListenAddr if -tls is set. Supported values: TLS10, TLS11, TLS12, TLS13
     Supports an array of values separated by comma or specified via multiple flags.
     Value can contain comma inside single-quoted or double-quoted string, {}, [] and () braces.
  -version
     Show VictoriaMetrics version
  -vmalert.proxyURL string
     Optional URL for proxying requests to vmalert. For example, if -vmalert.proxyURL=http://vmalert:8880 , then alerting API requests such as /api/v1/rules from Grafana will be proxied to http://vmalert:8880/api/v1/rules
  -vmstorageDialTimeout duration
     Timeout for establishing RPC connections from vmselect to vmstorage. See also -vmstorageUserTimeout (default 3s)
  -vmstorageUserTimeout duration
     Network timeout for RPC connections from vmselect to vmstorage (Linux only). Lower values reduce the maximum query durations when some vmstorage nodes become unavailable because of networking issues. Read more about TCP_USER_TIMEOUT at https://blog.cloudflare.com/when-tcp-sockets-refuse-to-die/ . See also -vmstorageDialTimeout (default 3s)
  -vmui.customDashboardsPath string
     Optional path to vmui dashboards. See https://github.com/VictoriaMetrics/VictoriaMetrics/tree/master/app/vmui/packages/vmui/public/dashboards
  -vmui.defaultTimezone string
     The default timezone to be used in vmui. Timezone must be a valid IANA Time Zone. For example: America/New_York, Europe/Berlin, Etc/GMT+3 or Local
```

### List of command-line flags for vmstorage

Below is the output for `/path/to/vmstorage -help`:

```
  -bigMergeConcurrency int
     Deprecated: this flag does nothing
  -blockcache.missesBeforeCaching int
     The number of cache misses before putting the block into cache. Higher values may reduce indexdb/dataBlocks cache size at the cost of higher CPU and disk read usage (default 2)
  -cacheExpireDuration duration
     Items are removed from in-memory caches after they aren't accessed for this duration. Lower values may reduce memory usage at the cost of higher CPU usage. See also -prevCacheRemovalPercent (default 30m0s)
  -cluster.tls
     Whether to use TLS when accepting connections from vminsert and vmselect. See https://docs.victoriametrics.com/cluster-victoriametrics/#mtls-protection . This flag is available only in VictoriaMetrics enterprise. See https://docs.victoriametrics.com/enterprise/
  -cluster.tlsCAFile string
     Path to TLS CA file to use for verifying certificates provided by vminsert and vmselect if -cluster.tls flag is set. By default system CA is used. See https://docs.victoriametrics.com/cluster-victoriametrics/#mtls-protection . This flag is available only in VictoriaMetrics enterprise. See https://docs.victoriametrics.com/enterprise/
  -cluster.tlsCertFile string
     Path to server-side TLS certificate file to use when accepting connections from vminsert and vmselect if -cluster.tls flag is set. See https://docs.victoriametrics.com/cluster-victoriametrics/#mtls-protection . This flag is available only in VictoriaMetrics enterprise. See https://docs.victoriametrics.com/enterprise/
  -cluster.tlsCipherSuites array
     Optional list of TLS cipher suites used for connections from vminsert and vmselect if -cluster.tls flag is set. See the list of supported cipher suites at https://pkg.go.dev/crypto/tls#pkg-constants . This flag is available only in VictoriaMetrics enterprise. See https://docs.victoriametrics.com/enterprise/
     Supports an array of values separated by comma or specified via multiple flags.
     Value can contain comma inside single-quoted or double-quoted string, {}, [] and () braces.
  -cluster.tlsInsecureSkipVerify
     Whether to skip verification of TLS certificates provided by vminsert and vmselect if -cluster.tls flag is set. Note that disabled TLS certificate verification breaks security. This flag is available only in VictoriaMetrics enterprise. See https://docs.victoriametrics.com/enterprise/
  -cluster.tlsKeyFile string
     Path to server-side TLS key file to use when accepting connections from vminsert and vmselect if -cluster.tls flag is set. See https://docs.victoriametrics.com/cluster-victoriametrics/#mtls-protection . This flag is available only in VictoriaMetrics enterprise. See https://docs.victoriametrics.com/enterprise/
  -dedup.minScrapeInterval duration
     Leave only the last sample in every time series per each discrete interval equal to -dedup.minScrapeInterval > 0. See https://docs.victoriametrics.com/#deduplication for details
  -denyQueriesOutsideRetention
     Whether to deny queries outside of the configured -retentionPeriod. When set, then /api/v1/query_range would return '503 Service Unavailable' error for queries with 'from' value outside -retentionPeriod. This may be useful when multiple data sources with distinct retentions are hidden behind query-tee
  -denyQueryTracing
     Whether to disable the ability to trace queries. See https://docs.victoriametrics.com/#query-tracing
  -downsampling.period array
     Comma-separated downsampling periods in the format 'offset:period'. For example, '30d:10m' instructs to leave a single sample per 10 minutes for samples older than 30 days. When setting multiple downsampling periods, it is necessary for the periods to be multiples of each other. See https://docs.victoriametrics.com/#downsampling for details. This flag is available only in VictoriaMetrics enterprise. See https://docs.victoriametrics.com/enterprise/
     Supports an array of values separated by comma or specified via multiple flags.
     Value can contain comma inside single-quoted or double-quoted string, {}, [] and () braces.
  -enableTCP6
     Whether to enable IPv6 for listening and dialing. By default, only IPv4 TCP and UDP are used
  -envflag.enable
     Whether to enable reading flags from environment variables in addition to the command line. Command line flag values have priority over values from environment vars. Flags are read only from the command line if this flag isn't set. See https://docs.victoriametrics.com/#environment-variables for more details
  -envflag.prefix string
     Prefix for environment variables if -envflag.enable is set
  -eula
     Deprecated, please use -license or -licenseFile flags instead. By specifying this flag, you confirm that you have an enterprise license and accept the ESA https://victoriametrics.com/legal/esa/ . This flag is available only in Enterprise binaries. See https://docs.victoriametrics.com/enterprise/
  -filestream.disableFadvise
     Whether to disable fadvise() syscall when reading large data files. The fadvise() syscall prevents from eviction of recently accessed data from OS page cache during background merges and backups. In some rare cases it is better to disable the syscall if it uses too much CPU
  -finalMergeDelay duration
     Deprecated: this flag does nothing
  -flagsAuthKey value
     Auth key for /flags endpoint. It must be passed via authKey query arg. It overrides -httpAuth.*
     Flag value can be read from the given file when using -flagsAuthKey=file:///abs/path/to/file or -flagsAuthKey=file://./relative/path/to/file . Flag value can be read from the given http/https url when using -flagsAuthKey=http://host/path or -flagsAuthKey=https://host/path
  -forceFlushAuthKey value
     authKey, which must be passed in query string to /internal/force_flush pages
     Flag value can be read from the given file when using -forceFlushAuthKey=file:///abs/path/to/file or -forceFlushAuthKey=file://./relative/path/to/file . Flag value can be read from the given http/https url when using -forceFlushAuthKey=http://host/path or -forceFlushAuthKey=https://host/path
  -forceMergeAuthKey value
     authKey, which must be passed in query string to /internal/force_merge pages
     Flag value can be read from the given file when using -forceMergeAuthKey=file:///abs/path/to/file or -forceMergeAuthKey=file://./relative/path/to/file . Flag value can be read from the given http/https url when using -forceMergeAuthKey=http://host/path or -forceMergeAuthKey=https://host/path
  -fs.disableMmap
     Whether to use pread() instead of mmap() for reading data files. By default, mmap() is used for 64-bit arches and pread() is used for 32-bit arches, since they cannot read data files bigger than 2^32 bytes in memory. mmap() is usually faster for reading small data chunks than pread()
  -http.connTimeout duration
     Incoming connections to -httpListenAddr are closed after the configured timeout. This may help evenly spreading load among a cluster of services behind TCP-level load balancer. Zero value disables closing of incoming connections (default 2m0s)
  -http.disableResponseCompression
     Disable compression of HTTP responses to save CPU resources. By default, compression is enabled to save network bandwidth
  -http.header.csp string
     Value for 'Content-Security-Policy' header, recommended: "default-src 'self'"
  -http.header.frameOptions string
     Value for 'X-Frame-Options' header
  -http.header.hsts string
     Value for 'Strict-Transport-Security' header, recommended: 'max-age=31536000; includeSubDomains'
  -http.idleConnTimeout duration
     Timeout for incoming idle http connections (default 1m0s)
  -http.maxGracefulShutdownDuration duration
     The maximum duration for a graceful shutdown of the HTTP server. A highly loaded server may require increased value for a graceful shutdown (default 7s)
  -http.pathPrefix string
     An optional prefix to add to all the paths handled by http server. For example, if '-http.pathPrefix=/foo/bar' is set, then all the http requests will be handled on '/foo/bar/*' paths. This may be useful for proxied requests. See https://www.robustperception.io/using-external-urls-and-proxies-with-prometheus
  -http.shutdownDelay duration
     Optional delay before http server shutdown. During this delay, the server returns non-OK responses from /health page, so load balancers can route new requests to other servers
  -httpAuth.password value
     Password for HTTP server's Basic Auth. The authentication is disabled if -httpAuth.username is empty
     Flag value can be read from the given file when using -httpAuth.password=file:///abs/path/to/file or -httpAuth.password=file://./relative/path/to/file . Flag value can be read from the given http/https url when using -httpAuth.password=http://host/path or -httpAuth.password=https://host/path
  -httpAuth.username string
     Username for HTTP server's Basic Auth. The authentication is disabled if empty. See also -httpAuth.password
  -httpListenAddr array
     Address to listen for incoming http requests. See also -httpListenAddr.useProxyProtocol
     Supports an array of values separated by comma or specified via multiple flags.
     Value can contain comma inside single-quoted or double-quoted string, {}, [] and () braces.
  -httpListenAddr.useProxyProtocol array
     Whether to use proxy protocol for connections accepted at the given -httpListenAddr . See https://www.haproxy.org/download/1.8/doc/proxy-protocol.txt . With enabled proxy protocol http server cannot serve regular /metrics endpoint. Use -pushmetrics.url for metrics pushing
     Supports array of values separated by comma or specified via multiple flags.
     Empty values are set to false.
  -inmemoryDataFlushInterval duration
     The interval for guaranteed saving of in-memory data to disk. The saved data survives unclean shutdowns such as OOM crash, hardware reset, SIGKILL, etc. Bigger intervals may help increase the lifetime of flash storage with limited write cycles (e.g. Raspberry PI). Smaller intervals increase disk IO load. Minimum supported value is 1s (default 5s)
  -insert.maxQueueDuration duration
     The maximum duration to wait in the queue when -maxConcurrentInserts concurrent insert requests are executed (default 1m0s)
  -internStringCacheExpireDuration duration
     The expiry duration for caches for interned strings. See https://en.wikipedia.org/wiki/String_interning . See also -internStringMaxLen and -internStringDisableCache (default 6m0s)
  -internStringDisableCache
     Whether to disable caches for interned strings. This may reduce memory usage at the cost of higher CPU usage. See https://en.wikipedia.org/wiki/String_interning . See also -internStringCacheExpireDuration and -internStringMaxLen
  -internStringMaxLen int
     The maximum length for strings to intern. A lower limit may save memory at the cost of higher CPU usage. See https://en.wikipedia.org/wiki/String_interning . See also -internStringDisableCache and -internStringCacheExpireDuration (default 500)
  -license string
     License key for VictoriaMetrics Enterprise. See https://victoriametrics.com/products/enterprise/ . Trial Enterprise license can be obtained from https://victoriametrics.com/products/enterprise/trial/ . This flag is available only in Enterprise binaries. The license key can be also passed via file specified by -licenseFile command-line flag
  -license.forceOffline
     Whether to enable offline verification for VictoriaMetrics Enterprise license key, which has been passed either via -license or via -licenseFile command-line flag. The issued license key must support offline verification feature. Contact info@victoriametrics.com if you need offline license verification. This flag is available only in Enterprise binaries
  -licenseFile string
     Path to file with license key for VictoriaMetrics Enterprise. See https://victoriametrics.com/products/enterprise/ . Trial Enterprise license can be obtained from https://victoriametrics.com/products/enterprise/trial/ . This flag is available only in Enterprise binaries. The license key can be also passed inline via -license command-line flag
  -logNewSeries
     Whether to log new series. This option is for debug purposes only. It can lead to performance issues when big number of new series are ingested into VictoriaMetrics
  -loggerDisableTimestamps
     Whether to disable writing timestamps in logs
  -loggerErrorsPerSecondLimit int
     Per-second limit on the number of ERROR messages. If more than the given number of errors are emitted per second, the remaining errors are suppressed. Zero values disable the rate limit
  -loggerFormat string
     Format for logs. Possible values: default, json (default "default")
  -loggerJSONFields string
     Allows renaming fields in JSON formatted logs. Example: "ts:timestamp,msg:message" renames "ts" to "timestamp" and "msg" to "message". Supported fields: ts, level, caller, msg
  -loggerLevel string
     Minimum level of errors to log. Possible values: INFO, WARN, ERROR, FATAL, PANIC (default "INFO")
  -loggerMaxArgLen int
     The maximum length of a single logged argument. Longer arguments are replaced with 'arg_start..arg_end', where 'arg_start' and 'arg_end' is prefix and suffix of the arg with the length not exceeding -loggerMaxArgLen / 2 (default 1000)
  -loggerOutput string
     Output for the logs. Supported values: stderr, stdout (default "stderr")
  -loggerTimezone string
     Timezone to use for timestamps in logs. Timezone must be a valid IANA Time Zone. For example: America/New_York, Europe/Berlin, Etc/GMT+3 or Local (default "UTC")
  -loggerWarnsPerSecondLimit int
     Per-second limit on the number of WARN messages. If more than the given number of warns are emitted per second, then the remaining warns are suppressed. Zero values disable the rate limit
  -maxConcurrentInserts int
     The maximum number of concurrent insert requests. Set higher value when clients send data over slow networks. Default value depends on the number of available CPU cores. It should work fine in most cases since it minimizes resource usage. See also -insert.maxQueueDuration (default 32)
  -memory.allowedBytes size
     Allowed size of system memory VictoriaMetrics caches may occupy. This option overrides -memory.allowedPercent if set to a non-zero value. Too low a value may increase the cache miss rate usually resulting in higher CPU and disk IO usage. Too high a value may evict too much data from the OS page cache resulting in higher disk IO usage
     Supports the following optional suffixes for size values: KB, MB, GB, TB, KiB, MiB, GiB, TiB (default 0)
  -memory.allowedPercent float
     Allowed percent of system memory VictoriaMetrics caches may occupy. See also -memory.allowedBytes. Too low a value may increase cache miss rate usually resulting in higher CPU and disk IO usage. Too high a value may evict too much data from the OS page cache which will result in higher disk IO usage (default 60)
  -metrics.exposeMetadata
     Whether to expose TYPE and HELP metadata at the /metrics page, which is exposed at -httpListenAddr . The metadata may be needed when the /metrics page is consumed by systems, which require this information. For example, Managed Prometheus in Google Cloud - https://cloud.google.com/stackdriver/docs/managed-prometheus/troubleshooting#missing-metric-type
  -metricsAuthKey value
     Auth key for /metrics endpoint. It must be passed via authKey query arg. It overrides -httpAuth.*
     Flag value can be read from the given file when using -metricsAuthKey=file:///abs/path/to/file or -metricsAuthKey=file://./relative/path/to/file . Flag value can be read from the given http/https url when using -metricsAuthKey=http://host/path or -metricsAuthKey=https://host/path
  -mtls array
     Whether to require valid client certificate for https requests to the corresponding -httpListenAddr . This flag works only if -tls flag is set. See also -mtlsCAFile . This flag is available only in Enterprise binaries. See https://docs.victoriametrics.com/enterprise/
     Supports array of values separated by comma or specified via multiple flags.
     Empty values are set to false.
  -mtlsCAFile array
     Optional path to TLS Root CA for verifying client certificates at the corresponding -httpListenAddr when -mtls is enabled. By default the host system TLS Root CA is used for client certificate verification. This flag is available only in Enterprise binaries. See https://docs.victoriametrics.com/enterprise/
     Supports an array of values separated by comma or specified via multiple flags.
     Value can contain comma inside single-quoted or double-quoted string, {}, [] and () braces.
  -pprofAuthKey value
     Auth key for /debug/pprof/* endpoints. It must be passed via authKey query arg. It overrides -httpAuth.*
     Flag value can be read from the given file when using -pprofAuthKey=file:///abs/path/to/file or -pprofAuthKey=file://./relative/path/to/file . Flag value can be read from the given http/https url when using -pprofAuthKey=http://host/path or -pprofAuthKey=https://host/path
  -precisionBits int
     The number of precision bits to store per each value. Lower precision bits improves data compression at the cost of precision loss (default 64)
  -prevCacheRemovalPercent float
     Items in the previous caches are removed when the percent of requests it serves becomes lower than this value. Higher values reduce memory usage at the cost of higher CPU usage. See also -cacheExpireDuration (default 0.1)
  -pushmetrics.disableCompression
     Whether to disable request body compression when pushing metrics to every -pushmetrics.url
  -pushmetrics.extraLabel array
     Optional labels to add to metrics pushed to every -pushmetrics.url . For example, -pushmetrics.extraLabel='instance="foo"' adds instance="foo" label to all the metrics pushed to every -pushmetrics.url
     Supports an array of values separated by comma or specified via multiple flags.
     Value can contain comma inside single-quoted or double-quoted string, {}, [] and () braces.
  -pushmetrics.header array
     Optional HTTP request header to send to every -pushmetrics.url . For example, -pushmetrics.header='Authorization: Basic foobar' adds 'Authorization: Basic foobar' header to every request to every -pushmetrics.url
     Supports an array of values separated by comma or specified via multiple flags.
     Value can contain comma inside single-quoted or double-quoted string, {}, [] and () braces.
  -pushmetrics.interval duration
     Interval for pushing metrics to every -pushmetrics.url (default 10s)
  -pushmetrics.url array
     Optional URL to push metrics exposed at /metrics page. See https://docs.victoriametrics.com/#push-metrics . By default, metrics exposed at /metrics page aren't pushed to any remote storage
     Supports an array of values separated by comma or specified via multiple flags.
     Value can contain comma inside single-quoted or double-quoted string, {}, [] and () braces.
  -retentionFilter array
     Retention filter in the format 'filter:retention'. For example, '{env="dev"}:3d' configures the retention for time series with env="dev" label to 3 days. See https://docs.victoriametrics.com/#retention-filters for details. This flag is available only in VictoriaMetrics enterprise. See https://docs.victoriametrics.com/enterprise/
     Supports an array of values separated by comma or specified via multiple flags.
     Value can contain comma inside single-quoted or double-quoted string, {}, [] and () braces.
  -retentionPeriod value
     Data with timestamps outside the retentionPeriod is automatically deleted. The minimum retentionPeriod is 24h or 1d. See also -retentionFilter
     The following optional suffixes are supported: s (second), m (minute), h (hour), d (day), w (week), y (year). If suffix isn't set, then the duration is counted in months (default 1)
  -retentionTimezoneOffset duration
     The offset for performing indexdb rotation. If set to 0, then the indexdb rotation is performed at 4am UTC time per each -retentionPeriod. If set to 2h, then the indexdb rotation is performed at 4am EET time (the timezone with +2h offset)
  -rpc.disableCompression
     Whether to disable compression of the data sent from vmstorage to vmselect. This reduces CPU usage at the cost of higher network bandwidth usage
  -search.maxConcurrentRequests int
     The maximum number of concurrent vmselect requests the vmstorage can process at -vmselectAddr. It shouldn't be high, since a single request usually saturates a CPU core, and many concurrently executed requests may require high amounts of memory. See also -search.maxQueueDuration (default 32)
  -search.maxQueueDuration duration
     The maximum time the incoming vmselect request waits for execution when -search.maxConcurrentRequests limit is reached (default 10s)
  -search.maxTagKeys int
     The maximum number of tag keys returned per search. See also -search.maxLabelsAPISeries and -search.maxLabelsAPIDuration (default 100000)
  -search.maxTagValueSuffixesPerSearch int
     The maximum number of tag value suffixes returned from /metrics/find (default 100000)
  -search.maxTagValues int
     The maximum number of tag values returned per search. See also -search.maxLabelsAPISeries and -search.maxLabelsAPIDuration (default 100000)
  -search.maxUniqueTimeseries int
     The maximum number of unique time series, which can be scanned during every query. This allows protecting against heavy queries, which select unexpectedly high number of series. Zero means 'no limit'. See also -search.max* command-line flags at vmselect
  -smallMergeConcurrency int
     Deprecated: this flag does nothing
  -snapshotAuthKey value
     authKey, which must be passed in query string to /snapshot* pages
     Flag value can be read from the given file when using -snapshotAuthKey=file:///abs/path/to/file or -snapshotAuthKey=file://./relative/path/to/file . Flag value can be read from the given http/https url when using -snapshotAuthKey=http://host/path or -snapshotAuthKey=https://host/path
  -snapshotCreateTimeout duration
     Deprecated: this flag does nothing
  -snapshotsMaxAge value
     Automatically delete snapshots older than -snapshotsMaxAge if it is set to non-zero duration. Make sure that backup process has enough time to finish the backup before the corresponding snapshot is automatically deleted
     The following optional suffixes are supported: s (second), m (minute), h (hour), d (day), w (week), y (year). If suffix isn't set, then the duration is counted in months (default 0)
  -storage.cacheSizeIndexDBDataBlocks size
     Overrides max size for indexdb/dataBlocks cache. See https://docs.victoriametrics.com/single-server-victoriametrics/#cache-tuning
     Supports the following optional suffixes for size values: KB, MB, GB, TB, KiB, MiB, GiB, TiB (default 0)
  -storage.cacheSizeIndexDBIndexBlocks size
     Overrides max size for indexdb/indexBlocks cache. See https://docs.victoriametrics.com/single-server-victoriametrics/#cache-tuning
     Supports the following optional suffixes for size values: KB, MB, GB, TB, KiB, MiB, GiB, TiB (default 0)
  -storage.cacheSizeIndexDBTagFilters size
     Overrides max size for indexdb/tagFiltersToMetricIDs cache. See https://docs.victoriametrics.com/single-server-victoriametrics/#cache-tuning
     Supports the following optional suffixes for size values: KB, MB, GB, TB, KiB, MiB, GiB, TiB (default 0)
  -storage.cacheSizeStorageTSID size
     Overrides max size for storage/tsid cache. See https://docs.victoriametrics.com/single-server-victoriametrics/#cache-tuning
     Supports the following optional suffixes for size values: KB, MB, GB, TB, KiB, MiB, GiB, TiB (default 0)
  -storage.maxDailySeries int
     The maximum number of unique series can be added to the storage during the last 24 hours. Excess series are logged and dropped. This can be useful for limiting series churn rate. See https://docs.victoriametrics.com/#cardinality-limiter . See also -storage.maxHourlySeries
  -storage.maxHourlySeries int
     The maximum number of unique series can be added to the storage during the last hour. Excess series are logged and dropped. This can be useful for limiting series cardinality. See https://docs.victoriametrics.com/#cardinality-limiter . See also -storage.maxDailySeries
  -storage.minFreeDiskSpaceBytes size
     The minimum free disk space at -storageDataPath after which the storage stops accepting new data
     Supports the following optional suffixes for size values: KB, MB, GB, TB, KiB, MiB, GiB, TiB (default 10000000)
  -storage.vminsertConnsShutdownDuration duration
     The time needed for gradual closing of vminsert connections during graceful shutdown. Bigger duration reduces spikes in CPU, RAM and disk IO load on the remaining vmstorage nodes during rolling restart. Smaller duration reduces the time needed to close all the vminsert connections, thus reducing the time for graceful shutdown. See https://docs.victoriametrics.com/cluster-victoriametrics/#improving-re-routing-performance-during-restart (default 25s)
  -storageDataPath string
     Path to storage data (default "vmstorage-data")
  -tls array
     Whether to enable TLS for incoming HTTP requests at the given -httpListenAddr (aka https). -tlsCertFile and -tlsKeyFile must be set if -tls is set. See also -mtls
     Supports array of values separated by comma or specified via multiple flags.
     Empty values are set to false.
  -tlsAutocertCacheDir string
     Directory to store TLS certificates issued via Let's Encrypt. Certificates are lost on restarts if this flag isn't set. This flag is available only in Enterprise binaries. See https://docs.victoriametrics.com/enterprise/
  -tlsAutocertEmail string
     Contact email for the issued Let's Encrypt TLS certificates. See also -tlsAutocertHosts and -tlsAutocertCacheDir .This flag is available only in Enterprise binaries. See https://docs.victoriametrics.com/enterprise/
  -tlsAutocertHosts array
     Optional hostnames for automatic issuing of Let's Encrypt TLS certificates. These hostnames must be reachable at -httpListenAddr . The -httpListenAddr must listen tcp port 443 . The -tlsAutocertHosts overrides -tlsCertFile and -tlsKeyFile . See also -tlsAutocertEmail and -tlsAutocertCacheDir . This flag is available only in Enterprise binaries. See https://docs.victoriametrics.com/enterprise/
     Supports an array of values separated by comma or specified via multiple flags.
     Value can contain comma inside single-quoted or double-quoted string, {}, [] and () braces.
  -tlsCertFile array
     Path to file with TLS certificate for the corresponding -httpListenAddr if -tls is set. Prefer ECDSA certs instead of RSA certs as RSA certs are slower. The provided certificate file is automatically re-read every second, so it can be dynamically updated. See also -tlsAutocertHosts
     Supports an array of values separated by comma or specified via multiple flags.
     Value can contain comma inside single-quoted or double-quoted string, {}, [] and () braces.
  -tlsCipherSuites array
     Optional list of TLS cipher suites for incoming requests over HTTPS if -tls is set. See the list of supported cipher suites at https://pkg.go.dev/crypto/tls#pkg-constants
     Supports an array of values separated by comma or specified via multiple flags.
     Value can contain comma inside single-quoted or double-quoted string, {}, [] and () braces.
  -tlsKeyFile array
     Path to file with TLS key for the corresponding -httpListenAddr if -tls is set. The provided key file is automatically re-read every second, so it can be dynamically updated. See also -tlsAutocertHosts
     Supports an array of values separated by comma or specified via multiple flags.
     Value can contain comma inside single-quoted or double-quoted string, {}, [] and () braces.
  -tlsMinVersion array
     Optional minimum TLS version to use for the corresponding -httpListenAddr if -tls is set. Supported values: TLS10, TLS11, TLS12, TLS13
     Supports an array of values separated by comma or specified via multiple flags.
     Value can contain comma inside single-quoted or double-quoted string, {}, [] and () braces.
  -version
     Show VictoriaMetrics version
  -vminsertAddr string
     TCP address to accept connections from vminsert services (default ":8400")
  -vmselectAddr string
     TCP address to accept connections from vmselect services (default ":8401")
```<|MERGE_RESOLUTION|>--- conflicted
+++ resolved
@@ -61,16 +61,11 @@
 ## Multitenancy
 
 VictoriaMetrics cluster supports multiple isolated tenants (aka namespaces).
-<<<<<<< HEAD
-Tenants are identified by `accountID` or `accountID:projectID`, which are either put inside request urls or inside headers.
+Tenants are identified by `accountID` or `accountID:projectID`, which are either put inside request URLs or inside headers for writes and reads.
 Its also possible to accept data from multiple tenants via a special `multitenant` endpoints `http://vminsert:8480/insert/multitenant/<suffix>`,
 where `<suffix>` can be replaced with any supported suffix for data ingestion from [this list](#url-format). In this case tenants can be passed via:
 - [`headers`](#multitenancy-via-headers)
 - [`labels`](#multitenancy-via-labels)
-=======
-Tenants are identified by `accountID` or `accountID:projectID`, which are put inside request URLs for writes and reads.
-See [these docs](#url-format) for details.
->>>>>>> 2239f582
 
 Some facts about tenants in VictoriaMetrics:
 
@@ -104,17 +99,9 @@
 
 ## Multitenancy via labels
 
-<<<<<<< HEAD
 In this case the account id and project id are obtained from optional `vm_account_id` and `vm_project_id` labels of the incoming samples.
 If `vm_account_id` or `vm_project_id` labels are missing or invalid, then the corresponding `accountID` or `projectID` is set to 0.
-=======
-**Writes**
-
-`vminsert` can accept data from multiple [tenants](#multitenancy) via a special `multitenant` endpoints `http://vminsert:8480/insert/multitenant/<suffix>`,
-where `<suffix>` can be replaced with any supported suffix for data ingestion from [this list](#url-format).
-In this case the account ID and project ID are obtained from optional `vm_account_id` and `vm_project_id` labels of the incoming samples.
-If `vm_account_id` or `vm_project_id` labels are missing or invalid, then the corresponding account ID and project ID are set to 0.
->>>>>>> 2239f582
+
 These labels are automatically removed from samples before forwarding them to `vmstorage`.
 For example, if the following samples are written into `http://vminsert:8480/insert/multitenant/prometheus/api/v1/write`:
 ```
